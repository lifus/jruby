/***** BEGIN LICENSE BLOCK *****
 * Version: CPL 1.0/GPL 2.0/LGPL 2.1
 *
 * The contents of this file are subject to the Common Public
 * License Version 1.0 (the "License"); you may not use this file
 * except in compliance with the License. You may obtain a copy of
 * the License at http://www.eclipse.org/legal/cpl-v10.html
 *
 * Software distributed under the License is distributed on an "AS
 * IS" basis, WITHOUT WARRANTY OF ANY KIND, either express or
 * implied. See the License for the specific language governing
 * rights and limitations under the License.
 *
 * Copyright (C) 2001 Chad Fowler <chadfowler@chadfowler.com>
 * Copyright (C) 2001 Alan Moore <alan_moore@gmx.net>
 * Copyright (C) 2001-2002 Benoit Cerrina <b.cerrina@wanadoo.fr>
 * Copyright (C) 2001-2004 Jan Arne Petersen <jpetersen@uni-bonn.de>
 * Copyright (C) 2002-2004 Anders Bengtsson <ndrsbngtssn@yahoo.se>
 * Copyright (C) 2004-2006 Thomas E Enebo <enebo@acm.org>
 * Copyright (C) 2004-2005 Charles O Nutter <headius@headius.com>
 * Copyright (C) 2004 Stefan Matthias Aust <sma@3plus4.de>
 * Copyright (C) 2006 Ola Bini <ola.bini@ki.se>
 * 
 * Alternatively, the contents of this file may be used under the terms of
 * either of the GNU General Public License Version 2 or later (the "GPL"),
 * or the GNU Lesser General Public License Version 2.1 or later (the "LGPL"),
 * in which case the provisions of the GPL or the LGPL are applicable instead
 * of those above. If you wish to allow use of your version of this file only
 * under the terms of either the GPL or the LGPL, and not to allow others to
 * use your version of this file under the terms of the CPL, indicate your
 * decision by deleting the provisions above and replace them with the notice
 * and other provisions required by the GPL or the LGPL. If you do not delete
 * the provisions above, a recipient may use your version of this file under
 * the terms of any one of the CPL, the GPL or the LGPL.
 ***** END LICENSE BLOCK *****/
package org.jruby;

import org.jruby.ast.Node;
import org.jruby.evaluator.EvaluationState;
import org.jruby.exceptions.JumpException;
import org.jruby.lexer.yacc.ISourcePosition;
import org.jruby.runtime.Arity;
import org.jruby.runtime.Block;
import org.jruby.runtime.CallType;
import org.jruby.runtime.ICallable;
import org.jruby.runtime.Iter;
import org.jruby.runtime.ThreadContext;
import org.jruby.runtime.Visibility;
import org.jruby.runtime.builtin.IRubyObject;
import org.jruby.runtime.callback.Callback;
import org.jruby.runtime.marshal.MarshalStream;
import org.jruby.util.IdUtil;
import org.jruby.util.PrintfFormat;
import org.jruby.util.collections.SinglyLinkedList;

import java.util.ArrayList;
import java.util.Collections;
import java.util.HashMap;
import java.util.Iterator;
import java.util.Map;

/**
 *
 * @author  jpetersen
 */
public class RubyObject implements Cloneable, IRubyObject {
	
    // The class of this object
    private RubyClass metaClass;

    // The instance variables of this object.
    protected Map instanceVariables;

    // The two properties frozen and taint
    private boolean frozen;
    private boolean taint;

    public RubyObject(IRuby runtime, RubyClass metaClass) {
        this(runtime, metaClass, runtime.isObjectSpaceEnabled());
    }

    public RubyObject(IRuby runtime, RubyClass metaClass, boolean useObjectSpace) {
        this.metaClass = metaClass;
        this.frozen = false;
        this.taint = false;

        // Do not store any immediate objects into objectspace.
        if (useObjectSpace && !isImmediate()) {
            runtime.getObjectSpace().add(this);
        }

        // FIXME are there objects who shouldn't be tainted?
        // (mri: OBJSETUP)
        taint |= runtime.getSafeLevel() >= 3;
    }
    
    /*
     *  Is object immediate (def: Fixnum, Symbol, true, false, nil?).
     */
    public boolean isImmediate() {
    	return false;
    }

    /**
     * Create a new meta class.
     *
     * @since Ruby 1.6.7
     */
    public MetaClass makeMetaClass(RubyClass type, SinglyLinkedList parentCRef) {
        MetaClass newMetaClass = type.newSingletonClass(parentCRef);
		
		if (!isNil()) {
			setMetaClass(newMetaClass);
		}
        newMetaClass.attachToObject(this);
        return newMetaClass;
    }

    public boolean singletonMethodsAllowed() {
        return true;
    }

    public Class getJavaClass() {
        return IRubyObject.class;
    }
    
    public static void puts(Object obj) {
        System.out.println(obj.toString());
    }

    /**
     * This method is just a wrapper around the Ruby "==" method,
     * provided so that RubyObjects can be used as keys in the Java
     * HashMap object underlying RubyHash.
     */
    public boolean equals(Object other) {
        return other == this || other instanceof IRubyObject && callMethod(getRuntime().getCurrentContext(), "==", (IRubyObject) other).isTrue();
    }

    public String toString() {
        return ((RubyString) callMethod(getRuntime().getCurrentContext(), "to_s")).toString();
    }

    /** Getter for property ruby.
     * @return Value of property ruby.
     */
    public IRuby getRuntime() {
        return metaClass.getRuntime();
    }

    public IRubyObject removeInstanceVariable(String name) {
        return (IRubyObject) getInstanceVariables().remove(name);
    }

    /**
     * Returns an unmodifiable snapshot of the current state of instance variables.
     * This method synchronizes access to avoid deadlocks.
     */
    public Map getInstanceVariablesSnapshot() {
        synchronized(getInstanceVariables()) {
            return Collections.unmodifiableMap(new HashMap(getInstanceVariables()));
        }
    }

    public Map getInstanceVariables() {
    	// TODO: double checking may or may not be safe enough here
    	if (instanceVariables == null) {
	    	synchronized (this) {
	    		if (instanceVariables == null) {
                            instanceVariables = Collections.synchronizedMap(new HashMap());
	    		}
	    	}
    	}
        return instanceVariables;
    }

    public void setInstanceVariables(Map instanceVariables) {
        this.instanceVariables = Collections.synchronizedMap(instanceVariables);
    }

    /**
     * if exist return the meta-class else return the type of the object.
     *
     */
    public RubyClass getMetaClass() {
        return metaClass;
    }

    public void setMetaClass(RubyClass metaClass) {
        this.metaClass = metaClass;
    }

    /**
     * Gets the frozen.
     * @return Returns a boolean
     */
    public boolean isFrozen() {
        return frozen;
    }

    /**
     * Sets the frozen.
     * @param frozen The frozen to set
     */
    public void setFrozen(boolean frozen) {
        this.frozen = frozen;
    }

    /** rb_frozen_class_p
    *
    */
   protected void testFrozen(String message) {
       if (isFrozen()) {
           throw getRuntime().newFrozenError(message);
       }
   }

   protected void checkFrozen() {
       testFrozen("can't modify frozen " + getMetaClass().getName());
   }

    /**
     * Gets the taint.
     * @return Returns a boolean
     */
    public boolean isTaint() {
        return taint;
    }

    /**
     * Sets the taint.
     * @param taint The taint to set
     */
    public void setTaint(boolean taint) {
        this.taint = taint;
    }

    public boolean isNil() {
        return false;
    }

    public boolean isTrue() {
        return !isNil();
    }

    public boolean isFalse() {
        return isNil();
    }

    public boolean respondsTo(String name) {
        return getMetaClass().isMethodBound(name, false);
    }

    // Some helper functions:

    public int checkArgumentCount(IRubyObject[] args, int min, int max) {
        if (args.length < min) {
            throw getRuntime().newArgumentError("wrong number of arguments (" + args.length + " for " + min + ")");
        }
        if (max > -1 && args.length > max) {
            throw getRuntime().newArgumentError("wrong number of arguments (" + args.length + " for " + max + ")");
        }
        return args.length;
    }

    public boolean isKindOf(RubyModule type) {
        return getMetaClass().hasModuleInHierarchy(type);
    }

    /** rb_singleton_class
     *
     */
    public MetaClass getSingletonClass() {
        RubyClass type = getMetaClass();
        if (!type.isSingleton()) {
            type = makeMetaClass(type, type.getCRef());
        }

        assert type instanceof MetaClass;

		if (!isNil()) {
			type.setTaint(isTaint());
			type.setFrozen(isFrozen());
		}

        return (MetaClass)type;
    }

    /** rb_define_singleton_method
     *
     */
    public void defineSingletonMethod(String name, Callback method) {
        getSingletonClass().defineMethod(name, method);
    }

    public void addSingletonMethod(String name, ICallable method) {
        getSingletonClass().addMethod(name, method);
    }

    /* rb_init_ccopy */
    public void initCopy(IRubyObject original) {
        assert original != null;
        assert !isFrozen() : "frozen object (" + getMetaClass().getName() + ") allocated";

        setInstanceVariables(new HashMap(original.getInstanceVariables()));

        callMethod(getRuntime().getCurrentContext(), "initialize_copy", original);
    }

    /** OBJ_INFECT
     *
     */
    public IRubyObject infectBy(IRubyObject obj) {
        setTaint(isTaint() || obj.isTaint());

        return this;
    }

    /**
     *
     */
    public IRubyObject callMethod(ThreadContext context, String name, IRubyObject[] args) {
        return callMethod(context, getMetaClass(), name, args, CallType.FUNCTIONAL);
    }

    /**
     *
     */
    public IRubyObject callMethod(ThreadContext context, String name,
            IRubyObject[] args, CallType callType) {
        return callMethod(context, getMetaClass(), name, args, callType);
    }

    /**
     *
     */
    public IRubyObject callMethod(ThreadContext context, RubyModule rubyclass, String name,
            IRubyObject[] args, CallType callType) {
        assert args != null;
        ICallable method = null;

        method = rubyclass.searchMethod(name);

        if (method.isUndefined() ||
            !(name.equals("method_missing") ||
              method.isCallableFrom(context.getFrameSelf(), callType))) {
            if (callType == CallType.SUPER) {
                throw getRuntime().newNameError("super: no superclass method '" + name + "'", name);
            }

            // store call information so method_missing impl can use it
            context.setLastCallStatus(method.getVisibility(), callType);

            if (name.equals("method_missing")) {
                return RubyKernel.method_missing(this, args);
            }

            IRubyObject[] newArgs = new IRubyObject[args.length + 1];
            System.arraycopy(args, 0, newArgs, 1, args.length);
            newArgs[0] = RubySymbol.newSymbol(getRuntime(), name);

            return callMethod(context, "method_missing", newArgs);
        }

        RubyModule implementer = null;
        if (method.needsImplementer()) {
            // modules are included with a shim class; we must find that shim to handle super() appropriately
            implementer = rubyclass.findImplementer(method.getImplementationClass());
        } else {
            // classes are directly in the hierarchy, so no special logic is necessary for implementer
            implementer = method.getImplementationClass();
        }

        String originalName = method.getOriginalName();
        if (originalName != null) {
            name = originalName;
        }

        IRubyObject result = method.call(context, this, implementer, name, args, false);

        return result;
    }

    public IRubyObject callMethod(ThreadContext context, String name) {
        return callMethod(context, name, IRubyObject.NULL_ARRAY);
    }

    /**
     * rb_funcall
     *
     */
    public IRubyObject callMethod(ThreadContext context, String name, IRubyObject arg) {
        return callMethod(context, name, new IRubyObject[] { arg });
    }

    public IRubyObject instance_variable_get(IRubyObject var) {
    	String varName = var.asSymbol();

    	if (!varName.startsWith("@")) {
    		throw getRuntime().newNameError("`" + varName + "' is not allowable as an instance variable name", varName);
    	}

    	IRubyObject variable = getInstanceVariable(varName);

    	// Pickaxe v2 says no var should show NameError, but ruby only sends back nil..
    	return variable == null ? getRuntime().getNil() : variable;
    }

    public IRubyObject getInstanceVariable(String name) {
        return (IRubyObject) getInstanceVariables().get(name);
    }

    public IRubyObject instance_variable_set(IRubyObject var, IRubyObject value) {
    	String varName = var.asSymbol();

    	if (!varName.startsWith("@")) {
    		throw getRuntime().newNameError("`" + varName + "' is not allowable as an instance variable name", varName);
    	}

    	return setInstanceVariable(var.asSymbol(), value);
    }

    public IRubyObject setInstanceVariable(String name, IRubyObject value,
            String taintError, String freezeError) {
        if (isTaint() && getRuntime().getSafeLevel() >= 4) {
            throw getRuntime().newSecurityError(taintError);
        }
        testFrozen(freezeError);

        getInstanceVariables().put(name, value);

        return value;
    }

    /** rb_iv_set / rb_ivar_set
     *
     */
    public IRubyObject setInstanceVariable(String name, IRubyObject value) {
        return setInstanceVariable(name, value,
                "Insecure: can't modify instance variable", "");
    }

    public Iterator instanceVariableNames() {
        return getInstanceVariables().keySet().iterator();
    }

    /** rb_eval
     *
     */
    public IRubyObject eval(Node n) {
        //return new EvaluationState(getRuntime(), this).begin(n);
        // need to continue evaluation with a new self, so save the old one (should be a stack?)
        return EvaluationState.eval(getRuntime().getCurrentContext(), n, this);
    }

    public void callInit(IRubyObject[] args) {
        ThreadContext tc = getRuntime().getCurrentContext();

        tc.setIfBlockAvailable();
        try {
            callMethod(getRuntime().getCurrentContext(), "initialize", args);
        } finally {
            tc.clearIfBlockAvailable();
        }
    }

    public void extendObject(RubyModule module) {
        getSingletonClass().includeModule(module);
    }

    /** rb_to_id
     *
     */
    public String asSymbol() {
        throw getRuntime().newTypeError(inspect().toString() + " is not a symbol");
    }

    /*
     * @see org.jruby.runtime.builtin.IRubyObject#convertToTypeWithCheck(java.lang.String, java.lang.String)
     */
    public IRubyObject convertToTypeWithCheck(String targetType, String convertMethod) {
        if (targetType.equals(getMetaClass().getName())) {
            return this;
        }

        IRubyObject value = convertToType(targetType, convertMethod, false);
        if (value.isNil()) {
            return value;
        }

        if (!targetType.equals(value.getMetaClass().getName())) {
            throw getRuntime().newTypeError(value.getMetaClass().getName() + "#" + convertMethod +
                    "should return " + targetType);
        }

        return value;
    }

    /*
     * @see org.jruby.runtime.builtin.IRubyObject#convertToType(java.lang.String, java.lang.String, boolean)
     */
    public IRubyObject convertToType(String targetType, String convertMethod, boolean raise) {
        // No need to convert something already of the correct type.
        // XXXEnebo - Could this pass actual class reference instead of String?
        if (targetType.equals(getMetaClass().getName())) {
            return this;
        }
        
        if (!respondsTo(convertMethod)) {
            if (raise) {
                throw getRuntime().newTypeError(
                    "can't convert " + trueFalseNil(getMetaClass().getName()) + " into " + trueFalseNil(targetType));
            } 

            return getRuntime().getNil();
        }
        return callMethod(getRuntime().getCurrentContext(), convertMethod);
    }

    private String trueFalseNil(String v) {
        if("TrueClass".equals(v)) {
            return "true";
        } else if("FalseClass".equals(v)) {
            return "false";
        } else if("NilClass".equals(v)) {
            return "nil";
        }
        return v;
    }

    public RubyArray convertToArray() {
        return (RubyArray) convertToType("Array", "to_ary", true);
    }

    public RubyFloat convertToFloat() {
        return (RubyFloat) convertToType("Float", "to_f", true);
    }

    public RubyInteger convertToInteger() {
        return (RubyInteger) convertToType("Integer", "to_int", true);
    }

    public RubyString convertToString() {
        return (RubyString) convertToType("String", "to_str", true);
    }

    /** rb_convert_type
     *
     */
    public IRubyObject convertType(Class type, String targetType, String convertMethod) {
        if (type.isAssignableFrom(getClass())) {
            return this;
        }

        IRubyObject result = convertToType(targetType, convertMethod, true);

        if (!type.isAssignableFrom(result.getClass())) {
            throw getRuntime().newTypeError(
                getMetaClass().getName() + "#" + convertMethod + " should return " + targetType + ".");
        }

        return result;
    }

    public void checkSafeString() {
        if (getRuntime().getSafeLevel() > 0 && isTaint()) {
            ThreadContext tc = getRuntime().getCurrentContext();
            if (tc.getFrameLastFunc() != null) {
                throw getRuntime().newSecurityError("Insecure operation - " + tc.getFrameLastFunc());
            }
            throw getRuntime().newSecurityError("Insecure operation: -r");
        }
        getRuntime().secure(4);
        if (!(this instanceof RubyString)) {
            throw getRuntime().newTypeError(
                "wrong argument type " + getMetaClass().getName() + " (expected String)");
        }
    }

    /** specific_eval
     *
     */
    public IRubyObject specificEval(RubyModule mod, IRubyObject[] args) {
        ThreadContext tc = getRuntime().getCurrentContext();

        if (tc.isBlockGiven()) {
            if (args.length > 0) {
                throw getRuntime().newArgumentError(args.length, 0);
            }
            return yieldUnder(mod);
        }
		if (args.length == 0) {
		    throw getRuntime().newArgumentError("block not supplied");
		} else if (args.length > 3) {
		    String lastFuncName = tc.getFrameLastFunc();
		    throw getRuntime().newArgumentError(
		        "wrong # of arguments: " + lastFuncName + "(src) or " + lastFuncName + "{..}");
		}
		/*
		if (ruby.getSecurityLevel() >= 4) {
			Check_Type(argv[0], T_STRING);
		} else {
			Check_SafeStr(argv[0]);
		}
		*/
		IRubyObject file = args.length > 1 ? args[1] : getRuntime().newString("(eval)");
		IRubyObject line = args.length > 2 ? args[2] : RubyFixnum.one(getRuntime());

		Visibility savedVisibility = tc.getCurrentVisibility();
        tc.setCurrentVisibility(Visibility.PUBLIC);
		try {
		    return evalUnder(mod, args[0], file, line);
		} finally {
            tc.setCurrentVisibility(savedVisibility);
		}
    }

    public IRubyObject evalUnder(RubyModule under, IRubyObject src, IRubyObject file, IRubyObject line) {
        /*
        if (ruby_safe_level >= 4) {
        	Check_Type(src, T_STRING);
        } else {
        	Check_SafeStr(src);
        	}
        */
        return under.executeUnder(new Callback() {
            public IRubyObject execute(IRubyObject self, IRubyObject[] args) {
                IRubyObject source = args[1];
                IRubyObject filename = args[2];
                // FIXME: lineNumber is not supported
                //IRubyObject lineNumber = args[3];

                return args[0].evalSimple(source.getRuntime().getCurrentContext(),
                                  source, ((RubyString) filename).toString());
            }

            public Arity getArity() {
                return Arity.optional();
            }
        }, new IRubyObject[] { this, src, file, line });
    }

    private IRubyObject yieldUnder(RubyModule under) {
        return under.executeUnder(new Callback() {
            public IRubyObject execute(IRubyObject self, IRubyObject[] args) {
                ThreadContext context = getRuntime().getCurrentContext();

                Block block = (Block) context.getCurrentBlock();
                Visibility savedVisibility = block.getVisibility();

                block.setVisibility(Visibility.PUBLIC);
                try {
                    IRubyObject valueInYield = args[0];
                    IRubyObject selfInYield = args[0];
                    return context.yieldCurrentBlock(valueInYield, selfInYield, context.getRubyClass(), false);
                    //TODO: Should next and return also catch here?
                } catch (JumpException je) {
                	if (je.getJumpType() == JumpException.JumpType.BreakJump) {
                		IRubyObject breakValue = (IRubyObject)je.getPrimaryData();

                		return breakValue == null ? getRuntime().getNil() : breakValue;
                	} else {
                		throw je;
                	}
                } finally {
                    block.setVisibility(savedVisibility);
                }
            }

            public Arity getArity() {
                return Arity.optional();
            }
        }, new IRubyObject[] { this });
    }

    /* (non-Javadoc)
     * @see org.jruby.runtime.builtin.IRubyObject#evalWithBinding(org.jruby.runtime.builtin.IRubyObject, org.jruby.runtime.builtin.IRubyObject, java.lang.String)
     */
    public IRubyObject evalWithBinding(ThreadContext context, IRubyObject src, IRubyObject scope, String file) {
        // both of these are ensured by the (very few) callers
        assert !scope.isNil();
        assert file != null;

        ThreadContext threadContext = getRuntime().getCurrentContext();

        ISourcePosition savedPosition = threadContext.getPosition();
        IRubyObject result = getRuntime().getNil();

        IRubyObject newSelf = null;

        if (!(scope instanceof RubyBinding)) {
            if (scope instanceof RubyProc) {
                scope = ((RubyProc) scope).binding();
            } else {
                // bomb out, it's not a binding or a proc
                throw getRuntime().newTypeError("wrong argument type " + scope.getMetaClass() + " (expected Proc/Binding)");
            }
        }

        Block blockOfBinding = ((RubyBinding)scope).getBlock();
        try {
            // Binding provided for scope, use it
            threadContext.preEvalWithBinding(blockOfBinding);
            newSelf = threadContext.getFrameSelf();

<<<<<<< HEAD
            result = EvaluationState.eval(threadContext, getRuntime().parse(src.toString(), file), newSelf);
        } finally {
            threadContext.postBoundEvalOrYield();
            
=======
            result = EvaluationState.eval(threadContext, getRuntime().parse(src.toString(), file, blockOfBinding.getDynamicScope()), newSelf);
        } finally {
            threadContext.postEvalWithBinding(blockOfBinding);

>>>>>>> c2c76191
            // restore position
            threadContext.setPosition(savedPosition);
        }
        return result;
    }

    /* (non-Javadoc)
     * @see org.jruby.runtime.builtin.IRubyObject#evalSimple(org.jruby.runtime.builtin.IRubyObject, java.lang.String)
     */
    public IRubyObject evalSimple(ThreadContext context, IRubyObject src, String file) {
        // this is ensured by the callers
        assert file != null;

        ThreadContext threadContext = getRuntime().getCurrentContext();

        ISourcePosition savedPosition = threadContext.getPosition();
        // no binding, just eval in "current" frame (caller's frame)
        Iter iter = threadContext.getFrameIter();
        IRubyObject result = getRuntime().getNil();

        try {
            // hack to avoid using previous frame if we're the first frame, since this eval is used to start execution too
            if (threadContext.getPreviousFrame() != null) {
                threadContext.setFrameIter(threadContext.getPreviousFrameIter());
            }
<<<<<<< HEAD
            
            
            result = EvaluationState.eval(threadContext, getRuntime().parse(src.toString(), file), this);
        } finally {
            
=======

            result = EvaluationState.eval(threadContext, getRuntime().parse(src.toString(), file, threadContext.getCurrentScope()), this);
        } finally {
>>>>>>> c2c76191
            // FIXME: this is broken for Proc, see above
            threadContext.setFrameIter(iter);

            // restore position
            threadContext.setPosition(savedPosition);
        }

        return result;
    }

    // Methods of the Object class (rb_obj_*):

    /** rb_obj_equal
     *
     */
    public IRubyObject equal(IRubyObject obj) {
        if (isNil()) {
            return getRuntime().newBoolean(obj.isNil());
        }
        return getRuntime().newBoolean(this == obj);
    }

	public IRubyObject same(IRubyObject other) {
		return this == other ? getRuntime().getTrue() : getRuntime().getFalse();
	}

	public IRubyObject initialize_copy(IRubyObject original) {
	    if (this != original) {
	        checkFrozen();
	        if (!getClass().equals(original.getClass())) {
	            throw getRuntime().newTypeError("initialize_copy should take same class object");
	        }
	    }

	    return this;
	}

    /**
     * respond_to?( aSymbol, includePriv=false ) -> true or false
     *
     * Returns true if this object responds to the given method. Private
     * methods are included in the search only if the optional second
     * parameter evaluates to true.
     *
     * @return true if this responds to the given method
     */
    public RubyBoolean respond_to(IRubyObject[] args) {
        checkArgumentCount(args, 1, 2);

        String name = args[0].asSymbol();
        boolean includePrivate = args.length > 1 ? args[1].isTrue() : false;

        return getRuntime().newBoolean(getMetaClass().isMethodBound(name, !includePrivate));
    }

    /** Return the internal id of an object.
     *
     * <i>CRuby function: rb_obj_id</i>
     *
     */
    public synchronized RubyFixnum id() {
        return getRuntime().newFixnum(getRuntime().getObjectSpace().idOf(this));
    }
    
    public RubyFixnum hash() {
        return getRuntime().newFixnum(System.identityHashCode(this));
    }

    public int hashCode() {
    	return (int) RubyNumeric.fix2long(callMethod(getRuntime().getCurrentContext(), "hash"));
    }

    /** rb_obj_type
     *
     */
    public RubyClass type() {
        return getMetaClass().getRealClass();
    }

    public RubyClass type_deprecated() {
        getRuntime().getWarnings().warn("Object#type is deprecated; use Object#class");
        return type();
    }

    /** rb_obj_clone
     *
     */
    public IRubyObject rbClone() {
        IRubyObject clone = doClone();
        clone.setMetaClass(getMetaClass().getSingletonClassClone());
        clone.setTaint(this.isTaint());
        clone.initCopy(this);
        clone.setFrozen(isFrozen());
        return clone;
    }

    // Hack: allow RubyModule and RubyClass to override the allocation and return the the correct Java instance
    // Cloning a class object doesn't work otherwise and I don't really understand why --sma
    protected IRubyObject doClone() {
    	return getMetaClass().getRealClass().allocate();
    }

    public IRubyObject display(IRubyObject[] args) {
        IRubyObject port = args.length == 0
            ? getRuntime().getGlobalVariables().get("$>") : args[0];

        port.callMethod(getRuntime().getCurrentContext(), "write", this);

        return getRuntime().getNil();
    }

    /** rb_obj_dup
     *
     */
    public IRubyObject dup() {
        IRubyObject dup = callMethod(getRuntime().getCurrentContext(), "clone");
        if (!dup.getClass().equals(getClass())) {
            throw getRuntime().newTypeError("duplicated object must be same type");
        }

        dup.setMetaClass(type());
        dup.setFrozen(false);
        return dup;
    }

    /** rb_obj_tainted
     *
     */
    public RubyBoolean tainted() {
        return getRuntime().newBoolean(isTaint());
    }

    /** rb_obj_taint
     *
     */
    public IRubyObject taint() {
        getRuntime().secure(4);
        if (!isTaint()) {
        	testFrozen("object");
            setTaint(true);
        }
        return this;
    }

    /** rb_obj_untaint
     *
     */
    public IRubyObject untaint() {
        getRuntime().secure(3);
        if (isTaint()) {
        	testFrozen("object");
            setTaint(false);
        }
        return this;
    }

    /** Freeze an object.
     *
     * rb_obj_freeze
     *
     */
    public IRubyObject freeze() {
        if (getRuntime().getSafeLevel() >= 4 && isTaint()) {
            throw getRuntime().newSecurityError("Insecure: can't freeze object");
        }
        setFrozen(true);
        return this;
    }

    /** rb_obj_frozen_p
     *
     */
    public RubyBoolean frozen() {
        return getRuntime().newBoolean(isFrozen());
    }

    /** rb_obj_inspect
     *
     */
    public IRubyObject inspect() {
        if(getInstanceVariables().size() > 0) {
            StringBuffer part = new StringBuffer();
            String cname = getMetaClass().getRealClass().getName();
            part.append("#<").append(cname).append(":0x");
            part.append(Integer.toHexString(System.identityHashCode(this)));
            part.append(" ");
            if(!getRuntime().registerInspecting(this)) {
                /* 6:tags 16:addr 1:eos */
                part.append("...>");
                return getRuntime().newString(part.toString());
            }
            try {
                String sep = "";
                Map iVars = getInstanceVariablesSnapshot();
                for (Iterator iter = iVars.keySet().iterator(); iter.hasNext();) {
                    String name = (String) iter.next();
                    part.append(sep);
                    part.append(name);
                    part.append("=");
                    part.append(((IRubyObject)(iVars.get(name))).callMethod(getRuntime().getCurrentContext(), "inspect"));
                    sep = ", ";
                }
                part.append(">");
                return getRuntime().newString(part.toString());
            } finally {
                getRuntime().unregisterInspecting(this);
            }
        }
        return callMethod(getRuntime().getCurrentContext(), "to_s");
    }

    /** rb_obj_is_instance_of
     *
     */
    public RubyBoolean instance_of(IRubyObject type) {
        return getRuntime().newBoolean(type() == type);
    }

    public RubyArray instance_variables() {
        ArrayList names = new ArrayList();
        for(Iterator iter = getInstanceVariablesSnapshot().keySet().iterator();iter.hasNext();) {
            String name = (String) iter.next();

            // Do not include constants which also get stored in instance var list in classes.
            if (!Character.isUpperCase(name.charAt(0))) {
                names.add(getRuntime().newString(name));
            }
        }
        return getRuntime().newArray(names);
    }

    /** rb_obj_is_kind_of
     *
     */
    public RubyBoolean kind_of(IRubyObject type) {
        // TODO: Generalize this type-checking code into IRubyObject helper.
        if (!type.isKindOf(getRuntime().getClass("Module"))) {
            // TODO: newTypeError does not offer enough for ruby error string...
            throw getRuntime().newTypeError(type, getRuntime().getClass("Module"));
        }

        return getRuntime().newBoolean(isKindOf((RubyModule)type));
    }

    /** rb_obj_methods
     *
     */
    public IRubyObject methods(IRubyObject[] args) {
    	checkArgumentCount(args, 0, 1);

    	if (args.length == 0) {
    		args = new IRubyObject[] { getRuntime().getTrue() };
    	}

        return getMetaClass().instance_methods(args);
    }

	public IRubyObject public_methods(IRubyObject[] args) {
        return getMetaClass().public_instance_methods(args);
	}

    /** rb_obj_protected_methods
     *
     */
    public IRubyObject protected_methods() {
        return getMetaClass().protected_instance_methods(new IRubyObject[] { getRuntime().getTrue()});
    }

    /** rb_obj_private_methods
     *
     */
    public IRubyObject private_methods() {
        return getMetaClass().private_instance_methods(new IRubyObject[] { getRuntime().getTrue()});
    }

    /** rb_obj_singleton_methods
     *
     */
    // TODO: This is almost RubyModule#instance_methods on the metaClass.  Perhaps refactor.
    public RubyArray singleton_methods(IRubyObject[] args) {
        boolean all = true;
        if(checkArgumentCount(args,0,1) == 1) {
            all = args[0].isTrue();
        }

        RubyArray result = getRuntime().newArray();

        for (RubyClass type = getMetaClass(); type != null && ((type instanceof MetaClass) || (all && type.isIncluded()));
             type = type.getSuperClass()) {
        	for (Iterator iter = type.getMethods().entrySet().iterator(); iter.hasNext(); ) {
                Map.Entry entry = (Map.Entry) iter.next();
                ICallable method = (ICallable) entry.getValue();

                // We do not want to capture cached methods
                if (method.getImplementationClass() != type && !(all && type.isIncluded())) {
                	continue;
                }

                RubyString methodName = getRuntime().newString((String) entry.getKey());
                if (method.getVisibility().isPublic() && ! result.includes(methodName)) {
                    result.append(methodName);
                }
            }
        }

        return result;
    }

    public IRubyObject method(IRubyObject symbol) {
        return getMetaClass().newMethod(this, symbol.asSymbol(), true);
    }

    protected IRubyObject anyToString() {
        String cname = getMetaClass().getRealClass().getName();
        /* 6:tags 16:addr 1:eos */
        RubyString str = getRuntime().newString("#<" + cname + ":0x" + Integer.toHexString(System.identityHashCode(this)) + ">");
        str.setTaint(isTaint());
        return str;
    }

    public IRubyObject to_s() {
    	return anyToString();
    }

    public IRubyObject instance_eval(IRubyObject[] args) {
        return specificEval(getSingletonClass(), args);
    }

    public IRubyObject extend(IRubyObject[] args) {
        checkArgumentCount(args, 1, -1);

        // Make sure all arguments are modules before calling the callbacks
        RubyClass module = getRuntime().getClass("Module");
        for (int i = 0; i < args.length; i++) {
            if (!args[i].isKindOf(module)) {
                throw getRuntime().newTypeError(args[i], module);
            }
        }

        for (int i = 0; i < args.length; i++) {
            args[i].callMethod(getRuntime().getCurrentContext(), "extend_object", this);
            args[i].callMethod(getRuntime().getCurrentContext(), "extended", this);
        }
        return this;
    }

    public IRubyObject inherited(IRubyObject arg) {
    	return getRuntime().getNil();
    }
    public IRubyObject initialize(IRubyObject[] args) {
    	return getRuntime().getNil();
    }

    public IRubyObject method_missing(IRubyObject[] args) {
        if (args.length == 0) {
            throw getRuntime().newArgumentError("no id given");
        }

        String name = args[0].asSymbol();
        String description = callMethod(getRuntime().getCurrentContext(), "inspect").toString();
        boolean noClass = description.length() > 0 && description.charAt(0) == '#';
        ThreadContext tc = getRuntime().getCurrentContext();
        Visibility lastVis = tc.getLastVisibility();
        CallType lastCallType = tc.getLastCallType();
        String format = lastVis.errorMessageFormat(lastCallType, name);
        String msg = new PrintfFormat(format).sprintf(new Object[] { name, description,
            noClass ? "" : ":", noClass ? "" : getType().getName()});

        if (lastCallType == CallType.VARIABLE) {
        	throw getRuntime().newNameError(msg, name);
        }
        throw getRuntime().newNoMethodError(msg, name);
    }

    /**
     * send( aSymbol  [, args  ]*   ) -> anObject
     *
     * Invokes the method identified by aSymbol, passing it any arguments
     * specified. You can use __send__ if the name send clashes with an
     * existing method in this object.
     *
     * <pre>
     * class Klass
     *   def hello(*args)
     *     "Hello " + args.join(' ')
     *   end
     * end
     *
     * k = Klass.new
     * k.send :hello, "gentle", "readers"
     * </pre>
     *
     * @return the result of invoking the method identified by aSymbol.
     */
    public IRubyObject send(IRubyObject[] args) {
        if (args.length < 1) {
            throw getRuntime().newArgumentError("no method name given");
        }
        String name = args[0].asSymbol();

        IRubyObject[] newArgs = new IRubyObject[args.length - 1];
        System.arraycopy(args, 1, newArgs, 0, newArgs.length);

        ThreadContext tc = getRuntime().getCurrentContext();

        tc.setIfBlockAvailable();
        try {
            return callMethod(getRuntime().getCurrentContext(), name, newArgs, CallType.FUNCTIONAL);
        } finally {
            tc.clearIfBlockAvailable();
        }
    }
    
    public IRubyObject nil_p() {
    	return getRuntime().getFalse();
    }
    
    public IRubyObject match(IRubyObject arg) {
    	return getRuntime().getFalse();
    }
    
   public IRubyObject remove_instance_variable(IRubyObject name) {
       String id = name.asSymbol();

       if (!IdUtil.isInstanceVariable(id)) {
           throw getRuntime().newNameError("wrong instance variable name " + id, id);
       }
       if (!isTaint() && getRuntime().getSafeLevel() >= 4) {
           throw getRuntime().newSecurityError("Insecure: can't remove instance variable");
       }
       testFrozen("class/module");

       IRubyObject variable = removeInstanceVariable(id); 
       if (variable != null) {
           return variable;
       }

       throw getRuntime().newNameError("instance variable " + id + " not defined", id);
   }

    public void marshalTo(MarshalStream output) throws java.io.IOException {
        output.write('o');
        RubySymbol classname = RubySymbol.newSymbol(getRuntime(), getMetaClass().getName());
        output.dumpObject(classname);
        Map iVars = getInstanceVariablesSnapshot();
        output.dumpInt(iVars.size());
        for (Iterator iter = iVars.keySet().iterator(); iter.hasNext();) {
            String name = (String) iter.next();
            IRubyObject value = (IRubyObject)iVars.get(name);
            
            output.dumpObject(RubySymbol.newSymbol(getRuntime(), name));
            output.dumpObject(value);
        }
    }
   
    
    /**
     * @see org.jruby.runtime.builtin.IRubyObject#getType()
     */
    public RubyClass getType() {
        return type();
    }

    /**
     * @see org.jruby.runtime.builtin.IRubyObject#scanArgs()
     */
    public IRubyObject[] scanArgs(IRubyObject[] args, int required, int optional) {
        int total = required+optional;
        int real = checkArgumentCount(args,required,total);
        IRubyObject[] narr = new IRubyObject[total];
        System.arraycopy(args,0,narr,0,real);
        for(int i=real; i<total; i++) {
            narr[i] = getRuntime().getNil();
        }
        return narr;
    }

    private transient Object dataStruct;

    /**
     * @see org.jruby.runtime.builtin.IRubyObject#dataWrapStruct()
     */
    public synchronized void dataWrapStruct(Object obj) {
        this.dataStruct = obj;
    }

    /**
     * @see org.jruby.runtime.builtin.IRubyObject#dataGetStruct()
     */
    public synchronized Object dataGetStruct() {
        return dataStruct;
    }
}<|MERGE_RESOLUTION|>--- conflicted
+++ resolved
@@ -703,17 +703,10 @@
             threadContext.preEvalWithBinding(blockOfBinding);
             newSelf = threadContext.getFrameSelf();
 
-<<<<<<< HEAD
-            result = EvaluationState.eval(threadContext, getRuntime().parse(src.toString(), file), newSelf);
-        } finally {
-            threadContext.postBoundEvalOrYield();
-            
-=======
             result = EvaluationState.eval(threadContext, getRuntime().parse(src.toString(), file, blockOfBinding.getDynamicScope()), newSelf);
         } finally {
             threadContext.postEvalWithBinding(blockOfBinding);
 
->>>>>>> c2c76191
             // restore position
             threadContext.setPosition(savedPosition);
         }
@@ -739,17 +732,9 @@
             if (threadContext.getPreviousFrame() != null) {
                 threadContext.setFrameIter(threadContext.getPreviousFrameIter());
             }
-<<<<<<< HEAD
-            
-            
-            result = EvaluationState.eval(threadContext, getRuntime().parse(src.toString(), file), this);
-        } finally {
-            
-=======
 
             result = EvaluationState.eval(threadContext, getRuntime().parse(src.toString(), file, threadContext.getCurrentScope()), this);
         } finally {
->>>>>>> c2c76191
             // FIXME: this is broken for Proc, see above
             threadContext.setFrameIter(iter);
 
