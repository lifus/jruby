--- conflicted
+++ resolved
@@ -252,11 +252,7 @@
     }
 
     public boolean isKindOf(RubyModule type) {
-<<<<<<< HEAD
-        return getMetaClass().hasClassInHierarchy(type);
-=======
         return getMetaClass().hasModuleInHierarchy(type);
->>>>>>> 731b56ac
     }
 
     /** rb_singleton_class
