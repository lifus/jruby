--- conflicted
+++ resolved
@@ -54,14 +54,10 @@
         
         return Character.isUpperCase(c) ? CONSTANT : LOCAL_VAR;
     }
-<<<<<<< HEAD
-    
-=======
 
     /**
      * rb_is_const_id and is_const_id
      */    
->>>>>>> 5747fd3e
 	public static boolean isConstant(String id) {
 	    return Character.isUpperCase(id.charAt(0));
     }
