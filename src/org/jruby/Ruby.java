--- conflicted
+++ resolved
@@ -277,10 +277,7 @@
     public IRubyObject eval(Node node) {
         try {
             ThreadContext tc = getCurrentContext();
-<<<<<<< HEAD
-=======
             
->>>>>>> c2c76191
             return EvaluationState.eval(tc, node, tc.getFrameSelf());
         } catch (JumpException je) {
         	if (je.getJumpType() == JumpException.JumpType.ReturnJump) {
