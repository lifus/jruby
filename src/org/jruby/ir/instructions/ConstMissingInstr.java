--- conflicted
+++ resolved
@@ -51,11 +51,7 @@
     @Override
     public Object interpret(ThreadContext context, DynamicScope currDynScope, IRubyObject self, Object[] temp, Block block) {
         RubyModule module = (RubyModule) receiver.retrieve(context, self, currDynScope, temp);
-<<<<<<< HEAD
-        return module.callMethod(context, "const_missing", context.getRuntime().fastNewSymbol(getMissingConst()));
-=======
         return module.callMethod(context, "const_missing", context.runtime.fastNewSymbol(missingConst));
->>>>>>> 86231f63
     }
 
     @Override
