/***** BEGIN LICENSE BLOCK *****
 * Version: CPL 1.0/GPL 2.0/LGPL 2.1
 *
 * The contents of this file are subject to the Common Public
 * License Version 1.0 (the "License"); you may not use this file
 * except in compliance with the License. You may obtain a copy of
 * the License at http://www.eclipse.org/legal/cpl-v10.html
 *
 * Software distributed under the License is distributed on an "AS
 * IS" basis, WITHOUT WARRANTY OF ANY KIND, either express or
 * implied. See the License for the specific language governing
 * rights and limitations under the License.
 *
 * Copyright (C) 2004-2005 Thomas E Enebo <enebo@acm.org>
 * Copyright (C) 2004 Stefan Matthias Aust <sma@3plus4.de>
 * 
 * Alternatively, the contents of this file may be used under the terms of
 * either of the GNU General Public License Version 2 or later (the "GPL"),
 * or the GNU Lesser General Public License Version 2.1 or later (the "LGPL"),
 * in which case the provisions of the GPL or the LGPL are applicable instead
 * of those above. If you wish to allow use of your version of this file only
 * under the terms of either the GPL or the LGPL, and not to allow others to
 * use your version of this file under the terms of the CPL, indicate your
 * decision by deleting the provisions above and replace them with the notice
 * and other provisions required by the GPL or the LGPL. If you do not delete
 * the provisions above, a recipient may use your version of this file under
 * the terms of any one of the CPL, the GPL or the LGPL.
 ***** END LICENSE BLOCK *****/
package org.jruby.ast;

import java.util.ArrayList;
import java.util.Iterator;
import java.util.List;
import java.util.ListIterator;

import org.jruby.ast.visitor.NodeVisitor;
import org.jruby.evaluator.Instruction;
import org.jruby.lexer.yacc.ISourcePosition;

/**
 * All Nodes which have a list representation inherit this.  This is also used
 * as generic container for additional information that is not directly evaluated.
 * In particular, f_arg production rule uses this to capture arg information for
 * the editor projects who want position info saved.
 */
public class ListNode extends Node {
    private static final long serialVersionUID = 1L;
    
    private List list = null;

<<<<<<< HEAD
=======
    /**
     * Create a new ListNode.
     * 
     * @param id type of listnode
     * @param firstNode first element of the list
     */
    public ListNode(ISourcePosition position, int id, Node firstNode) {
        this(position, id);
        
        add(firstNode);
    }
    
>>>>>>> c2c76191
    public ListNode(ISourcePosition position, int id) {
        super(position, id);
    }

    public ListNode(ISourcePosition position) {
        super(position, NodeTypes.LISTNODE);
    }
<<<<<<< HEAD
	
=======
    
>>>>>>> c2c76191
    public ListNode add(Node node) {
        // Ruby Grammar productions return plenty of nulls.
        if (node == null) return this;
        if (list == null) list = new ArrayList();

        list.add(node);
        setPosition(getPosition().union(node.getPosition()));
        return this;
    }

    public Iterator iterator() {
        return list == null ? EMPTY_LIST.iterator() : list.iterator();
    }
    
    public ListIterator reverseIterator() {
    	return list == null ? EMPTY_LIST.listIterator() : list.listIterator(list.size());
    }
    
    public int size() {
        return list == null ? 0 : list.size();
    }
    
    
    /**
     * Add all elements in other list to this list node.
     * 
     * @param other list which has elements
     * @return this instance for method chaining
     */
    public ListNode addAll(ListNode other) {
        if (other != null) {
            if (list == null) list = new ArrayList();
            list.addAll(other.list);
            
            if (list.size() > 0) {
                setPosition(getPosition().union(getLast().getPosition()));
            }
        }
        return this;
    }
    
    /**
     * Add other element to this list
     * 
     * @param other list which has elements
     * @return this instance for method chaining
     */
    public ListNode addAll(Node other) {
        return add(other);
    }
    
    public Node getLast() {
    	return list == null ? null : (Node) list.get(list.size() - 1);
    }
    
    public String toString() {
        String string = super.toString();
    	if (list == null) {
    		return string + ": {}";
    	}
    	StringBuffer b = new StringBuffer();
    	for (int i = 0; i < list.size(); i++) {
    		b.append(list.get(i));
            if (i + 1 < list.size()) {
                b.append(", ");
            }
    	}
    	return string + ": {" + b.toString() + "}";
    }
    
    public List childNodes() {
    	return list == null ? EMPTY_LIST : list;
    }
    
    public Instruction accept(NodeVisitor visitor) {
        throw new RuntimeException("Base class ListNode should never be evaluated");
    }
    
    public Node get(int idx) {
        return (Node)list.get(idx);
    }
}<|MERGE_RESOLUTION|>--- conflicted
+++ resolved
@@ -48,8 +48,6 @@
     
     private List list = null;
 
-<<<<<<< HEAD
-=======
     /**
      * Create a new ListNode.
      * 
@@ -62,7 +60,6 @@
         add(firstNode);
     }
     
->>>>>>> c2c76191
     public ListNode(ISourcePosition position, int id) {
         super(position, id);
     }
@@ -70,11 +67,7 @@
     public ListNode(ISourcePosition position) {
         super(position, NodeTypes.LISTNODE);
     }
-<<<<<<< HEAD
-	
-=======
     
->>>>>>> c2c76191
     public ListNode add(Node node) {
         // Ruby Grammar productions return plenty of nulls.
         if (node == null) return this;
