/***** BEGIN LICENSE BLOCK *****
 * Version: CPL 1.0/GPL 2.0/LGPL 2.1
 *
 * The contents of this file are subject to the Common Public
 * License Version 1.0 (the "License"); you may not use this file
 * except in compliance with the License. You may obtain a copy of
 * the License at http://www.eclipse.org/legal/cpl-v10.html
 *
 * Software distributed under the License is distributed on an "AS
 * IS" basis, WITHOUT WARRANTY OF ANY KIND, either express or
 * implied. See the License for the specific language governing
 * rights and limitations under the License.
 *
 * Copyright (C) 2001-2002 Jan Arne Petersen <jpetersen@uni-bonn.de>
 * Copyright (C) 2001-2002 Benoit Cerrina <b.cerrina@wanadoo.fr>
 * Copyright (C) 2002 Anders Bengtsson <ndrsbngtssn@yahoo.se>
 * Copyright (C) 2004 Thomas E Enebo <enebo@acm.org>
 * 
 * Alternatively, the contents of this file may be used under the terms of
 * either of the GNU General Public License Version 2 or later (the "GPL"),
 * or the GNU Lesser General Public License Version 2.1 or later (the "LGPL"),
 * in which case the provisions of the GPL or the LGPL are applicable instead
 * of those above. If you wish to allow use of your version of this file only
 * under the terms of either the GPL or the LGPL, and not to allow others to
 * use your version of this file under the terms of the CPL, indicate your
 * decision by deleting the provisions above and replace them with the notice
 * and other provisions required by the GPL or the LGPL. If you do not delete
 * the provisions above, a recipient may use your version of this file under
 * the terms of any one of the CPL, the GPL or the LGPL.
 ***** END LICENSE BLOCK *****/
package org.jruby.ast;

import java.util.List;

import org.jruby.ast.visitor.NodeVisitor;
import org.jruby.evaluator.Instruction;
import org.jruby.lexer.yacc.ISourcePosition;
import org.jruby.parser.StaticScope;

/** Represents a module definition.
 *
 * @author  jpetersen
 */
public class ModuleNode extends Node implements IScopingNode {
    static final long serialVersionUID = 4938115602547834310L;

    private final Node cpath;
    private final StaticScope scope;
    private final Node bodyNode;

<<<<<<< HEAD
    public ModuleNode(ISourcePosition position, Node cpath, ScopeNode bodyNode) {
=======
    public ModuleNode(ISourcePosition position, Node cpath, StaticScope scope, Node bodyNode) {
>>>>>>> c2c76191
        super(position, NodeTypes.MODULENODE);
        this.cpath = cpath;
        this.scope = scope;
        this.bodyNode = bodyNode;
    }

    /**
     * Accept for the visitor pattern.
     * @param iVisitor the visitor
     **/
    public Instruction accept(NodeVisitor iVisitor) {
        return iVisitor.visitModuleNode(this);
    }

    /**
     * Gets the body of this class.
     * 
     * @return the contents
     */
    public Node getBodyNode() {
        return bodyNode;
    }
    
    /**
     * Get the static scoping information.
     * 
     * @return the scoping info
     */
    public StaticScope getScope() {
        return scope;
    }

    /**
     * Gets the name.
     * @return Representation of the module path+name
     */
    public Node getCPath() {
        return cpath;
    }
    
    public List childNodes() {
        return Node.createList(cpath, bodyNode);
    }
}<|MERGE_RESOLUTION|>--- conflicted
+++ resolved
@@ -48,11 +48,7 @@
     private final StaticScope scope;
     private final Node bodyNode;
 
-<<<<<<< HEAD
-    public ModuleNode(ISourcePosition position, Node cpath, ScopeNode bodyNode) {
-=======
     public ModuleNode(ISourcePosition position, Node cpath, StaticScope scope, Node bodyNode) {
->>>>>>> c2c76191
         super(position, NodeTypes.MODULENODE);
         this.cpath = cpath;
         this.scope = scope;
