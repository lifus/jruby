/***** BEGIN LICENSE BLOCK *****
 * Version: CPL 1.0/GPL 2.0/LGPL 2.1
 *
 * The contents of this file are subject to the Common Public
 * License Version 1.0 (the "License"); you may not use this file
 * except in compliance with the License. You may obtain a copy of
 * the License at http://www.eclipse.org/legal/cpl-v10.html
 *
 * Software distributed under the License is distributed on an "AS
 * IS" basis, WITHOUT WARRANTY OF ANY KIND, either express or
 * implied. See the License for the specific language governing
 * rights and limitations under the License.
 *
 * Copyright (C) 2001-2002 Benoit Cerrina <b.cerrina@wanadoo.fr>
 * Copyright (C) 2001-2002 Jan Arne Petersen <jpetersen@uni-bonn.de>
 * Copyright (C) 2002 Anders Bengtsson <ndrsbngtssn@yahoo.se>
 * Copyright (C) 2004 Thomas E Enebo <enebo@acm.org>
 * Copyright (C) 2004 Stefan Matthias Aust <sma@3plus4.de>
 * 
 * Alternatively, the contents of this file may be used under the terms of
 * either of the GNU General Public License Version 2 or later (the "GPL"),
 * or the GNU Lesser General Public License Version 2.1 or later (the "LGPL"),
 * in which case the provisions of the GPL or the LGPL are applicable instead
 * of those above. If you wish to allow use of your version of this file only
 * under the terms of either the GPL or the LGPL, and not to allow others to
 * use your version of this file under the terms of the CPL, indicate your
 * decision by deleting the provisions above and replace them with the notice
 * and other provisions required by the GPL or the LGPL. If you do not delete
 * the provisions above, a recipient may use your version of this file under
 * the terms of any one of the CPL, the GPL or the LGPL.
 ***** END LICENSE BLOCK *****/
package org.jruby.ast;

import java.util.List;

import org.jruby.ast.visitor.NodeVisitor;
import org.jruby.evaluator.Instruction;
import org.jruby.lexer.yacc.ISourcePosition;
import org.jruby.parser.StaticScope;
import org.jruby.runtime.Visibility;

/**
 * method definition node.
 * 
 * @author  jpetersen
 */
public class DefnNode extends Node {
    static final long serialVersionUID = -7634791007500033454L;

    private final ArgumentNode nameNode;
    private final Node argsNode;
    private final StaticScope scope;
    private final Node bodyNode;
    private final Visibility visibility;
    
<<<<<<< HEAD
    public DefnNode(ISourcePosition position, ArgumentNode nameNode, Node argsNode, ScopeNode bodyNode, Visibility visibility) {
=======
    public DefnNode(ISourcePosition position, ArgumentNode nameNode, Node argsNode, 
            StaticScope scope, Node bodyNode, Visibility visibility) {
>>>>>>> c2c76191
        super(position, NodeTypes.DEFNNODE);
        
        this.nameNode = nameNode;
        this.argsNode = argsNode;
        this.scope = scope;
        this.bodyNode = bodyNode;
        this.visibility = visibility;
    }

    public Instruction accept(NodeVisitor iVisitor) {
        return iVisitor.visitDefnNode(this);
    }

    /**
     * Gets the argsNode.
     * @return Returns a Node
     */
    public Node getArgsNode() {
        return argsNode;
    }

    /**
     * Get the static scoping information.
     * 
     * @return the scoping info
     */
    public StaticScope getScope() {
        return scope;
    }
    
    /**
     * Gets the body of this class.
     * 
     * @return the contents
     */
    public Node getBodyNode() {
        return bodyNode;
    }

    public ArgumentNode getNameNode() {
        return nameNode;
    }

    /**
     * Gets the name.
     * @return Returns a String
     */
    public String getName() {
        return nameNode.getName();
    }

    /**
     * Gets the noex.
     * @return Returns a int
     */
    public Visibility getVisibility() {
        return visibility;
    }
    
    public List childNodes() {
        return Node.createList(nameNode, argsNode, bodyNode);
    }
}<|MERGE_RESOLUTION|>--- conflicted
+++ resolved
@@ -53,12 +53,8 @@
     private final Node bodyNode;
     private final Visibility visibility;
     
-<<<<<<< HEAD
-    public DefnNode(ISourcePosition position, ArgumentNode nameNode, Node argsNode, ScopeNode bodyNode, Visibility visibility) {
-=======
     public DefnNode(ISourcePosition position, ArgumentNode nameNode, Node argsNode, 
             StaticScope scope, Node bodyNode, Visibility visibility) {
->>>>>>> c2c76191
         super(position, NodeTypes.DEFNNODE);
         
         this.nameNode = nameNode;
