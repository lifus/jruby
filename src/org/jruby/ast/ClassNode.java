/***** BEGIN LICENSE BLOCK *****
 * Version: CPL 1.0/GPL 2.0/LGPL 2.1
 *
 * The contents of this file are subject to the Common Public
 * License Version 1.0 (the "License"); you may not use this file
 * except in compliance with the License. You may obtain a copy of
 * the License at http://www.eclipse.org/legal/cpl-v10.html
 *
 * Software distributed under the License is distributed on an "AS
 * IS" basis, WITHOUT WARRANTY OF ANY KIND, either express or
 * implied. See the License for the specific language governing
 * rights and limitations under the License.
 *
 * Copyright (C) 2001-2002 Jan Arne Petersen <jpetersen@uni-bonn.de>
 * Copyright (C) 2001-2002 Benoit Cerrina <b.cerrina@wanadoo.fr>
 * Copyright (C) 2002 Anders Bengtsson <ndrsbngtssn@yahoo.se>
 * Copyright (C) 2004 Thomas E Enebo <enebo@acm.org>
 * 
 * Alternatively, the contents of this file may be used under the terms of
 * either of the GNU General Public License Version 2 or later (the "GPL"),
 * or the GNU Lesser General Public License Version 2.1 or later (the "LGPL"),
 * in which case the provisions of the GPL or the LGPL are applicable instead
 * of those above. If you wish to allow use of your version of this file only
 * under the terms of either the GPL or the LGPL, and not to allow others to
 * use your version of this file under the terms of the CPL, indicate your
 * decision by deleting the provisions above and replace them with the notice
 * and other provisions required by the GPL or the LGPL. If you do not delete
 * the provisions above, a recipient may use your version of this file under
 * the terms of any one of the CPL, the GPL or the LGPL.
 ***** END LICENSE BLOCK *****/
package org.jruby.ast;

import java.util.List;

import org.jruby.ast.visitor.NodeVisitor;
import org.jruby.evaluator.Instruction;
import org.jruby.lexer.yacc.ISourcePosition;
import org.jruby.parser.StaticScope;

/**
 * A class statement.
 * A class statement is defined by its name, its supertype and its body.
 * The body is a separate naming scope.
 * This node is for a regular class definition, Singleton classes get their own
 * node, the SClassNode
 * 
 * @author  jpetersen
 */
public class ClassNode extends Node implements IScopingNode {
    static final long serialVersionUID = -1369424045737867587L;

    private final Node cpath;
    private final StaticScope scope;
    private final Node bodyNode;
    private final Node superNode;
    
<<<<<<< HEAD
    public ClassNode(ISourcePosition position, Node cpath, ScopeNode bodyNode, Node superNode) {
=======
    public ClassNode(ISourcePosition position, Node cpath, StaticScope scope, Node bodyNode, Node superNode) {
>>>>>>> c2c76191
        super(position, NodeTypes.CLASSNODE);
        this.cpath = cpath;
        this.scope = scope;
        this.bodyNode = bodyNode;
        this.superNode = superNode;
    }

    /**
     * Accept for the visitor pattern.
     * @param iVisitor the visitor
     **/
    public Instruction accept(NodeVisitor iVisitor) {
        return iVisitor.visitClassNode(this);
    }
    
    /**
     * Gets the body of this class.
     * 
     * @return the contents
     */
    public Node getBodyNode() {
        return bodyNode;
    }
    
    /**
     * Get the static scoping information.
     * 
     * @return the scoping info
     */
    public StaticScope getScope() {
        return scope;
    }

    /**
     * Gets the className.
     * @return Returns representation of class path+name
     */
    public Node getCPath() {
        return cpath;
    }

    /**
     * Gets the superNode.
     * @return Returns a Node
     */
    public Node getSuperNode() {
        return superNode;
    }

    public List childNodes() {
        return Node.createList(cpath, bodyNode, superNode);
    }
    
    public String toString() {
        return "ClassNode [" + cpath + "]";
    }

}<|MERGE_RESOLUTION|>--- conflicted
+++ resolved
@@ -54,11 +54,7 @@
     private final Node bodyNode;
     private final Node superNode;
     
-<<<<<<< HEAD
-    public ClassNode(ISourcePosition position, Node cpath, ScopeNode bodyNode, Node superNode) {
-=======
     public ClassNode(ISourcePosition position, Node cpath, StaticScope scope, Node bodyNode, Node superNode) {
->>>>>>> c2c76191
         super(position, NodeTypes.CLASSNODE);
         this.cpath = cpath;
         this.scope = scope;
