/***** BEGIN LICENSE BLOCK *****
 * Version: CPL 1.0/GPL 2.0/LGPL 2.1
 *
 * The contents of this file are subject to the Common Public
 * License Version 1.0 (the "License"); you may not use this file
 * except in compliance with the License. You may obtain a copy of
 * the License at http://www.eclipse.org/legal/cpl-v10.html
 *
 * Software distributed under the License is distributed on an "AS
 * IS" basis, WITHOUT WARRANTY OF ANY KIND, either express or
 * implied. See the License for the specific language governing
 * rights and limitations under the License.
 *
 * Copyright (C) 2001 Alan Moore <alan_moore@gmx.net>
 * Copyright (C) 2001-2002 Jan Arne Petersen <jpetersen@uni-bonn.de>
 * Copyright (C) 2001-2002 Benoit Cerrina <b.cerrina@wanadoo.fr>
 * Copyright (C) 2002-2004 Anders Bengtsson <ndrsbngtssn@yahoo.se>
 * Copyright (C) 2004 Thomas E Enebo <enebo@acm.org>
 * 
 * Alternatively, the contents of this file may be used under the terms of
 * either of the GNU General Public License Version 2 or later (the "GPL"),
 * or the GNU Lesser General Public License Version 2.1 or later (the "LGPL"),
 * in which case the provisions of the GPL or the LGPL are applicable instead
 * of those above. If you wish to allow use of your version of this file only
 * under the terms of either the GPL or the LGPL, and not to allow others to
 * use your version of this file under the terms of the CPL, indicate your
 * decision by deleting the provisions above and replace them with the notice
 * and other provisions required by the GPL or the LGPL. If you do not delete
 * the provisions above, a recipient may use your version of this file under
 * the terms of any one of the CPL, the GPL or the LGPL.
 ***** END LICENSE BLOCK *****/
package org.jruby.ast;

import java.io.IOException;
import java.util.List;

import org.jruby.ast.types.INameNode;
import org.jruby.ast.visitor.NodeVisitor;
import org.jruby.evaluator.Instruction;
import org.jruby.lexer.yacc.ISourcePosition;
import org.jruby.runtime.MethodIndex;

/**
 * A method or operator call.
 * 
 * @author  jpetersen
 */
<<<<<<< HEAD
public final class CallNode extends Node implements INameNode {
=======
public final class CallNode extends Node implements INameNode, IArgumentNode, BlockAcceptingNode {
>>>>>>> 5747fd3e
    static final long serialVersionUID = -1993752395320088525L;

    private final Node receiverNode;
    private String name;
    private Node argsNode;
    private Node iterNode;
    public final int index;

    public CallNode(ISourcePosition position, Node receiverNode, String name, Node argsNode) {
        this(position, receiverNode, name, argsNode, null);
    }
    
    public CallNode(ISourcePosition position, Node receiverNode, String name, Node argsNode, 
            Node iterNode) {
        super(position, NodeTypes.CALLNODE);
        this.receiverNode = receiverNode;
        this.name = name.intern();
        setArgsNode(argsNode);
        this.iterNode = iterNode;
        this.index = MethodIndex.getIndex(this.name);
    }
    
    private void readObject(java.io.ObjectInputStream in) throws IOException, ClassNotFoundException {
        in.defaultReadObject();
        
        // deserialized strings are not interned; intern it now
        name = name.intern();
    }

    /**
     * Accept for the visitor pattern.
     * @param iVisitor the visitor
     **/
    public Instruction accept(NodeVisitor iVisitor) {
        return iVisitor.visitCallNode(this);
    }
    
    public Node getIterNode() {
        return iterNode;
    }
    
    public void setIterNode(Node iterNode) {
        this.iterNode = iterNode;
    }

    /**
     * Gets the argsNode representing the method's arguments' value for this call.
     * @return argsNode
     */
    public Node getArgsNode() {
        return argsNode;
    }

    /**
     * Set the argsNode
     * 
     * @param argsNode set the arguments for this node.
     */
    public void setArgsNode(Node argsNode) {
        this.argsNode = argsNode;
        // If we have more than one arg, make sure the array created to contain them is not ObjectSpaced
        if (argsNode instanceof ArrayNode) {
            ((ArrayNode)argsNode).setLightweight(true);
        }
    }

    /**
     * Gets the name.
	 * name is the name of the method called
     * @return name
     */
    public String getName() {
        return name;
    }

    /**
     * Gets the receiverNode.
	 * receiverNode is the object on which the method is being called
     * @return receiverNode
     */
    public Node getReceiverNode() {
        return receiverNode;
    }
    
    public List childNodes() {
        return Node.createList(receiverNode, argsNode, iterNode);
    }
    
    public String toString() {
        return "CallNode: " + getName();
    }
}<|MERGE_RESOLUTION|>--- conflicted
+++ resolved
@@ -45,11 +45,7 @@
  * 
  * @author  jpetersen
  */
-<<<<<<< HEAD
-public final class CallNode extends Node implements INameNode {
-=======
 public final class CallNode extends Node implements INameNode, IArgumentNode, BlockAcceptingNode {
->>>>>>> 5747fd3e
     static final long serialVersionUID = -1993752395320088525L;
 
     private final Node receiverNode;
