--- conflicted
+++ resolved
@@ -52,11 +52,7 @@
     // is what index in the right scope to set the value.
     private final int location;
 
-<<<<<<< HEAD
-    public LocalAsgnNode(ISourcePosition position, String name, int count, Node valueNode) {
-=======
     public LocalAsgnNode(ISourcePosition position, String name, int location, Node valueNode) {
->>>>>>> c2c76191
         super(position, NodeTypes.LOCALASGNNODE);
         this.name = name.intern();
         this.location = location;
