/***** BEGIN LICENSE BLOCK *****
 * Version: CPL 1.0/GPL 2.0/LGPL 2.1
 *
 * The contents of this file are subject to the Common Public
 * License Version 1.0 (the "License"); you may not use this file
 * except in compliance with the License. You may obtain a copy of
 * the License at http://www.eclipse.org/legal/cpl-v10.html
 *
 * Software distributed under the License is distributed on an "AS
 * IS" basis, WITHOUT WARRANTY OF ANY KIND, either express or
 * implied. See the License for the specific language governing
 * rights and limitations under the License.
 *
 * Copyright (C) 2001-2002 Jan Arne Petersen <jpetersen@uni-bonn.de>
 * Copyright (C) 2001-2002 Benoit Cerrina <b.cerrina@wanadoo.fr>
 * Copyright (C) 2002-2004 Anders Bengtsson <ndrsbngtssn@yahoo.se>
 * Copyright (C) 2004 Thomas E Enebo <enebo@acm.org>
 * 
 * Alternatively, the contents of this file may be used under the terms of
 * either of the GNU General Public License Version 2 or later (the "GPL"),
 * or the GNU Lesser General Public License Version 2.1 or later (the "LGPL"),
 * in which case the provisions of the GPL or the LGPL are applicable instead
 * of those above. If you wish to allow use of your version of this file only
 * under the terms of either the GPL or the LGPL, and not to allow others to
 * use your version of this file under the terms of the CPL, indicate your
 * decision by deleting the provisions above and replace them with the notice
 * and other provisions required by the GPL or the LGPL. If you do not delete
 * the provisions above, a recipient may use your version of this file under
 * the terms of any one of the CPL, the GPL or the LGPL.
 ***** END LICENSE BLOCK *****/
package org.jruby.ast;


import org.jruby.ast.types.ILiteralNode;
import org.jruby.ast.visitor.NodeVisitor;
import org.jruby.evaluator.Instruction;
import org.jruby.lexer.yacc.ISourcePosition;

/**
 * Represents an array. This could be an array literal, quoted words or
 * some args stuff.
 *
 * @author  jpetersen
 */
public class ArrayNode extends ListNode implements ILiteralNode {
    static final long serialVersionUID = 6279246130032958596L;
    
<<<<<<< HEAD
=======
    // This field is used during argument processing to avoid putting RubyArray
    // instances that are purely for utility purposes into ObjectSpace.
    private boolean lightweight = false;
    
>>>>>>> 5747fd3e
    public ArrayNode(ISourcePosition position, Node firstNode) {
        super(position, NodeTypes.ARRAYNODE, firstNode);
    }

    public ArrayNode(ISourcePosition position) {
        super(position, NodeTypes.ARRAYNODE);
    }

    /**
     * Accept for the visitor pattern.
     * @param iVisitor the visitor
     **/
    public Instruction accept(NodeVisitor iVisitor) {
        return iVisitor.visitArrayNode(this);
    }
    
    public void setLightweight(boolean lightweight) {
        this.lightweight = lightweight;
    }
    
    public boolean isLightweight() {
        return lightweight;
    }
}<|MERGE_RESOLUTION|>--- conflicted
+++ resolved
@@ -45,13 +45,10 @@
 public class ArrayNode extends ListNode implements ILiteralNode {
     static final long serialVersionUID = 6279246130032958596L;
     
-<<<<<<< HEAD
-=======
     // This field is used during argument processing to avoid putting RubyArray
     // instances that are purely for utility purposes into ObjectSpace.
     private boolean lightweight = false;
     
->>>>>>> 5747fd3e
     public ArrayNode(ISourcePosition position, Node firstNode) {
         super(position, NodeTypes.ARRAYNODE, firstNode);
     }
