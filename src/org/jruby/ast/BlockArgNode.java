/***** BEGIN LICENSE BLOCK *****
 * Version: CPL 1.0/GPL 2.0/LGPL 2.1
 *
 * The contents of this file are subject to the Common Public
 * License Version 1.0 (the "License"); you may not use this file
 * except in compliance with the License. You may obtain a copy of
 * the License at http://www.eclipse.org/legal/cpl-v10.html
 *
 * Software distributed under the License is distributed on an "AS
 * IS" basis, WITHOUT WARRANTY OF ANY KIND, either express or
 * implied. See the License for the specific language governing
 * rights and limitations under the License.
 *
 * Copyright (C) 2001-2002 Jan Arne Petersen <jpetersen@uni-bonn.de>
 * Copyright (C) 2001-2002 Benoit Cerrina <b.cerrina@wanadoo.fr>
 * Copyright (C) 2002 Anders Bengtsson <ndrsbngtssn@yahoo.se>
 * Copyright (C) 2004 Thomas E Enebo <enebo@acm.org>
 * 
 * Alternatively, the contents of this file may be used under the terms of
 * either of the GNU General Public License Version 2 or later (the "GPL"),
 * or the GNU Lesser General Public License Version 2.1 or later (the "LGPL"),
 * in which case the provisions of the GPL or the LGPL are applicable instead
 * of those above. If you wish to allow use of your version of this file only
 * under the terms of either the GPL or the LGPL, and not to allow others to
 * use your version of this file under the terms of the CPL, indicate your
 * decision by deleting the provisions above and replace them with the notice
 * and other provisions required by the GPL or the LGPL. If you do not delete
 * the provisions above, a recipient may use your version of this file under
 * the terms of any one of the CPL, the GPL or the LGPL.
 ***** END LICENSE BLOCK *****/
package org.jruby.ast;

import java.util.List;

import org.jruby.ast.types.INameNode;
import org.jruby.ast.visitor.NodeVisitor;
import org.jruby.evaluator.Instruction;
import org.jruby.lexer.yacc.ISourcePosition;

/**
 *	a block argument.
 *	A block argument, when present in a function declaration is the last argument
 *	and it is preceded by an ampersand:<br>
 *	
 *	<code>def tutu(a, b, &amp;c)</code>
 *	in this example c is a BlockArgNode
 * @author  jpetersen
 */
public class BlockArgNode extends Node implements INameNode {
    static final long serialVersionUID = 8374824536805365398L;

    private final int count;
    private String name;

<<<<<<< HEAD
    public BlockArgNode(ISourcePosition position, int count) {
=======
    public BlockArgNode(ISourcePosition position, int count, String name) {
>>>>>>> c2c76191
        super(position, NodeTypes.BLOCKARGNODE);
        this.count = count;
        this.name = name;
    }

    /**
     * Accept for the visitor pattern.
     * @param iVisitor the visitor
     **/
    public Instruction accept(NodeVisitor iVisitor) {
        return iVisitor.visitBlockArgNode(this);
    }

    /**
     * Gets the count.
     * @return Returns a int
     */
    public int getCount() {
        return count;
    }

    /**
     * Get the name of this block argument
     * 
     * @return it's name
     */
    public String getName() {
        return name;
    }

    public List childNodes() {
        return EMPTY_LIST;
    }
}<|MERGE_RESOLUTION|>--- conflicted
+++ resolved
@@ -52,11 +52,7 @@
     private final int count;
     private String name;
 
-<<<<<<< HEAD
-    public BlockArgNode(ISourcePosition position, int count) {
-=======
     public BlockArgNode(ISourcePosition position, int count, String name) {
->>>>>>> c2c76191
         super(position, NodeTypes.BLOCKARGNODE);
         this.count = count;
         this.name = name;
