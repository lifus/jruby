--- conflicted
+++ resolved
@@ -107,11 +107,7 @@
                     throw new SyntaxException(src.getPosition(), "can't find string \"" + eos + "\" anywhere before EOF");
                 }
                 if (c != '\n') {
-<<<<<<< HEAD
-                    lexer.yaccValue = new StrNode(lexer.getPosition(), buffer.toString());
-=======
                     lexer.yaccValue = new StrNode(lexer.getPosition(), buffer);
->>>>>>> 5747fd3e
                     return Tokens.tSTRING_CONTENT;
                 }
                 buffer.append(src.read());
@@ -127,11 +123,7 @@
 
         src.unreadMany(lastLine);
         lexer.setStrTerm(new StringTerm(-1, '\0', '\0'));
-<<<<<<< HEAD
-        lexer.yaccValue = new StrNode(lexer.getPosition(), str.toString());
-=======
         lexer.yaccValue = new StrNode(lexer.getPosition(), str);
->>>>>>> 5747fd3e
         return Tokens.tSTRING_CONTENT;
     }
 }