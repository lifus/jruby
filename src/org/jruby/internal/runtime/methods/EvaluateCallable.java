--- conflicted
+++ resolved
@@ -64,13 +64,8 @@
     public void postMethod(ThreadContext context) {
     }
 
-<<<<<<< HEAD
-    public IRubyObject internalCall(IRuby runtime, IRubyObject receiver, RubyModule lastClass, String name, IRubyObject[] args, boolean noSuper) {
-        return EvaluationState.eval(runtime.getCurrentContext(), node, receiver);
-=======
     public IRubyObject internalCall(ThreadContext context, IRubyObject receiver, RubyModule lastClass, String name, IRubyObject[] args, boolean noSuper) {
         return EvaluationState.eval(context, node, receiver);
->>>>>>> c2c76191
     }
 
     public Node getNode() {
