--- conflicted
+++ resolved
@@ -43,10 +43,7 @@
 import org.jruby.ast.ListNode;
 import org.jruby.ast.Node;
 import org.jruby.evaluator.AssignmentVisitor;
-<<<<<<< HEAD
-=======
 import org.jruby.evaluator.CreateJumpTargetVisitor;
->>>>>>> c2c76191
 import org.jruby.evaluator.EvaluationState;
 import org.jruby.exceptions.JumpException;
 import org.jruby.lexer.yacc.ISourcePosition;
@@ -182,23 +179,6 @@
         if (hasOptArgs) {
             ListNode optArgs = argsNode.getOptArgs();
    
-<<<<<<< HEAD
-                Iterator iter = optArgs.iterator();
-                for (int i = expectedArgsCount; i < args.length && iter.hasNext(); i++) {
-                    //new AssignmentVisitor(new EvaluationState(runtime, receiver)).assign((Node)iter.next(), args[i], true);
-   //                  in-frame EvalState should already have receiver set as self, continue to use it
-                    new AssignmentVisitor(context.getFrameSelf()).assign((Node)iter.next(), args[i], true);
-                    expectedArgsCount++;
-                }
-   
-                // assign the default values, adding to the end of allArgs
-                while (iter.hasNext()) {
-                    //new EvaluationState(runtime, receiver).begin((Node)iter.next());
-                    //EvaluateVisitor.getInstance().eval(receiver.getRuntime(), receiver, (Node)iter.next());
-                    // in-frame EvalState should already have receiver set as self, continue to use it
-                    allArgs.add(EvaluationState.eval(runtime.getCurrentContext(), ((Node)iter.next()), runtime.getCurrentContext().getFrameSelf()));
-                }
-=======
             Iterator iter = optArgs.iterator();
             for (int i = expectedArgsCount; i < args.length && iter.hasNext(); i++) {
                 //new AssignmentVisitor(new EvaluationState(runtime, receiver)).assign((Node)iter.next(), args[i], true);
@@ -213,7 +193,6 @@
                 //EvaluateVisitor.getInstance().eval(receiver.getRuntime(), receiver, (Node)iter.next());
                 // in-frame EvalState should already have receiver set as self, continue to use it
                 allArgs.add(EvaluationState.eval(context, ((Node)iter.next()), context.getFrameSelf()));
->>>>>>> c2c76191
             }
         }
         
