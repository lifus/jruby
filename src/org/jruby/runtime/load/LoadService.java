/***** BEGIN LICENSE BLOCK *****
 * Version: CPL 1.0/GPL 2.0/LGPL 2.1
 *
 * The contents of this file are subject to the Common Public
 * License Version 1.0 (the "License"); you may not use this file
 * except in compliance with the License. You may obtain a copy of
 * the License at http://www.eclipse.org/legal/cpl-v10.html
 *
 * Software distributed under the License is distributed on an "AS
 * IS" basis, WITHOUT WARRANTY OF ANY KIND, either express or
 * implied. See the License for the specific language governing
 * rights and limitations under the License.
 *
 * Copyright (C) 2002-2010 JRuby Community
 * Copyright (C) 2002-2004 Anders Bengtsson <ndrsbngtssn@yahoo.se>
 * Copyright (C) 2002-2004 Jan Arne Petersen <jpetersen@uni-bonn.de>
 * Copyright (C) 2004 Thomas E Enebo <enebo@acm.org>
 * Copyright (C) 2004-2005 Charles O Nutter <headius@headius.com>
 * Copyright (C) 2004 Stefan Matthias Aust <sma@3plus4.de>
 * Copyright (C) 2006 Ola Bini <ola@ologix.com>
 * 
 * Alternatively, the contents of this file may be used under the terms of
 * either of the GNU General Public License Version 2 or later (the "GPL"),
 * or the GNU Lesser General Public License Version 2.1 or later (the "LGPL"),
 * in which case the provisions of the GPL or the LGPL are applicable instead
 * of those above. If you wish to allow use of your version of this file only
 * under the terms of either the GPL or the LGPL, and not to allow others to
 * use your version of this file under the terms of the CPL, indicate your
 * decision by deleting the provisions above and replace them with the notice
 * and other provisions required by the GPL or the LGPL. If you do not delete
 * the provisions above, a recipient may use your version of this file under
 * the terms of any one of the CPL, the GPL or the LGPL.
 ***** END LICENSE BLOCK *****/
package org.jruby.runtime.load;

import org.jruby.util.collections.StringArraySet;
import java.io.File;
import java.io.FileNotFoundException;
import java.io.IOException;
import java.net.MalformedURLException;
import java.net.URL;
import java.util.ArrayList;
import java.util.HashMap;
import java.util.Iterator;
import java.util.List;
import java.util.Map;
import java.util.concurrent.atomic.AtomicInteger;
import java.util.concurrent.locks.ReentrantLock;
import java.util.jar.JarFile;
import java.util.regex.Matcher;
import java.util.regex.Pattern;
import java.util.zip.ZipException;

import org.jruby.Ruby;
import org.jruby.RubyArray;
import org.jruby.RubyFile;
import org.jruby.RubyHash;
import org.jruby.RubyInstanceConfig;
import org.jruby.RubyString;
import org.jruby.ast.executable.Script;
import org.jruby.exceptions.MainExitException;
import org.jruby.exceptions.RaiseException;
import org.jruby.platform.Platform;
import org.jruby.runtime.Block;
import org.jruby.runtime.Constants;
import org.jruby.runtime.builtin.IRubyObject;
import org.jruby.util.JRubyFile;

import static org.jruby.util.URLUtil.getPath;

/**
 * <b>How require works in JRuby</b>
 * When requiring a name from Ruby, JRuby will first remove any file extension it knows about,
 * thereby making it possible to use this string to see if JRuby has already loaded
 * the name in question. If a .rb extension is specified, JRuby will only try
 * those extensions when searching. If a .so, .o, .dll, or .jar extension is specified, JRuby
 * will only try .so or .jar when searching. Otherwise, JRuby goes through the known suffixes
 * (.rb, .rb.ast.ser, .so, and .jar) and tries to find a library with this name. The process for finding a library follows this order
 * for all searchable extensions:
 * <ol>
 * <li>First, check if the name starts with 'jar:', then the path points to a jar-file resource which is returned.</li>
 * <li>Second, try searching for the file in the current dir</li>
 * <li>Then JRuby looks through the load path trying these variants:
 *   <ol>
 *     <li>See if the current load path entry starts with 'jar:', if so check if this jar-file contains the name</li>
 *     <li>Otherwise JRuby tries to construct a path by combining the entry and the current working directy, and then see if 
 *         a file with the correct name can be reached from this point.</li>
 *   </ol>
 * </li>
 * <li>If all these fail, try to load the name as a resource from classloader resources, using the bare name as
 *     well as the load path entries</li>
 * <li>When we get to this state, the normal JRuby loading has failed. At this stage JRuby tries to load 
 *     Java native extensions, by following this process:
 *   <ol>
 *     <li>First it checks that we haven't already found a library. If we found a library of type JarredScript, the method continues.</li>
 *     <li>The first step is translating the name given into a valid Java Extension class name. First it splits the string into 
 *     each path segment, and then makes all but the last downcased. After this it takes the last entry, removes all underscores
 *     and capitalizes each part separated by underscores. It then joins everything together and tacks on a 'Service' at the end.
 *     Lastly, it removes all leading dots, to make it a valid Java FWCN.</li>
 *     <li>If the previous library was of type JarredScript, we try to add the jar-file to the classpath</li>
 *     <li>Now JRuby tries to instantiate the class with the name constructed. If this works, we return a ClassExtensionLibrary. Otherwise,
 *     the old library is put back in place, if there was one.
 *   </ol>
 * </li>
 * <li>When all separate methods have been tried and there was no result, a LoadError will be raised.</li>
 * <li>Otherwise, the name will be added to the loaded features, and the library loaded</li>
 * </ol>
 *
 * <b>How to make a class that can get required by JRuby</b>
 * <p>First, decide on what name should be used to require the extension.
 * In this purely hypothetical example, this name will be 'active_record/connection_adapters/jdbc_adapter'.
 * Then create the class name for this require-name, by looking at the guidelines above. Our class should
 * be named active_record.connection_adapters.JdbcAdapterService, and implement one of the library-interfaces.
 * The easiest one is BasicLibraryService, where you define the basicLoad-method, which will get called
 * when your library should be loaded.</p>
 * <p>The next step is to either put your compiled class on JRuby's classpath, or package the class/es inside a
 * jar-file. To package into a jar-file, we first create the file, then rename it to jdbc_adapter.jar. Then 
 * we put this jar-file in the directory active_record/connection_adapters somewhere in JRuby's load path. For
 * example, copying jdbc_adapter.jar into JRUBY_HOME/lib/ruby/site_ruby/1.8/active_record/connection_adapters
 * will make everything work. If you've packaged your extension inside a RubyGem, write a setub.rb-script that 
 * copies the jar-file to this place.</p>
 * <p>If you don't want to have the name of your extension-class to be prescribed, you can also put a file called
 * jruby-ext.properties in your jar-files META-INF directory, where you can use the key <full-extension-name>.impl
 * to make the extension library load the correct class. An example for the above would have a jruby-ext.properties
 * that contained a ruby like: "active_record/connection_adapters/jdbc_adapter=org.jruby.ar.JdbcAdapter". (NOTE: THIS
 * FEATURE IS NOT IMPLEMENTED YET.)</p>
 *
 * @author jpetersen
 */
public class LoadService {
    private final LoadTimer loadTimer;

    public enum SuffixType {
        Source, Extension, Both, Neither;
        
        public static final String[] sourceSuffixes = { ".class", ".rb" };
        public static final String[] extensionSuffixes = { ".jar", ".so", ".bundle", ".dll" };
        private static final String[] allSuffixes = { ".class", ".rb", ".jar", ".so", ".bundle", ".dll" };
        private static final String[] emptySuffixes = { "" };
        
        public String[] getSuffixes() {
            switch (this) {
            case Source:
                return sourceSuffixes;
            case Extension:
                return extensionSuffixes;
            case Both:
                return allSuffixes;
            case Neither:
                return emptySuffixes;
            }
            throw new RuntimeException("Unknown SuffixType: " + this);
        }
    }
    protected static final Pattern sourcePattern = Pattern.compile("\\.(?:rb)$");
    protected static final Pattern extensionPattern = Pattern.compile("\\.(?:so|o|dll|bundle|jar)$");

    protected RubyArray loadPath;
    protected StringArraySet loadedFeatures;
    protected final Map<String, Library> builtinLibraries = new HashMap<String, Library>();

    protected final Map<String, JarFile> jarFiles = new HashMap<String, JarFile>();

    protected final Map<String, IAutoloadMethod> autoloadMap = Collections.synchronizedMap(new HashMap<String, IAutoloadMethod>());

    protected final Ruby runtime;

    protected boolean caseInsensitiveFS = false;
    
    public LoadService(Ruby runtime) {
        this.runtime = runtime;
        if (RubyInstanceConfig.DEBUG_LOAD_TIMINGS) {
            loadTimer = new TracingLoadTimer();
        } else {
            loadTimer = new LoadTimer();
        }
    }

    public void init(List additionalDirectories) {
        loadPath = RubyArray.newArray(runtime);
        
        String jrubyHome = runtime.getJRubyHome();
        if (jrubyHome != null) {
            String lowerCaseJRubyHome = jrubyHome.toLowerCase();
            String upperCaseJRubyHome = lowerCaseJRubyHome.toUpperCase();

            try {
                String canonNormal = new File(jrubyHome).getCanonicalPath();
                String canonLower = new File(lowerCaseJRubyHome).getCanonicalPath();
                String canonUpper = new File(upperCaseJRubyHome).getCanonicalPath();
                if (canonNormal.equals(canonLower) && canonLower.equals(canonUpper)) {
                    caseInsensitiveFS = true;
                }
            } catch (Exception e) {}
        }
        
        loadedFeatures = new StringArraySet(runtime, caseInsensitiveFS);
        
        // add all startup load paths to the list first
        for (Iterator iter = additionalDirectories.iterator(); iter.hasNext();) {
            addPath((String) iter.next());
        }

        // add $RUBYLIB paths
        RubyHash env = (RubyHash) runtime.getObject().fastGetConstant("ENV");
        RubyString env_rubylib = runtime.newString("RUBYLIB");
        if (env.has_key_p(env_rubylib).isTrue()) {
            String rubylib = env.op_aref(runtime.getCurrentContext(), env_rubylib).toString();
            String[] paths = rubylib.split(File.pathSeparator);
            for (int i = 0; i < paths.length; i++) {
                addPath(paths[i]);
            }
        }

        // wrap in try/catch for security exceptions in an applet
        try {
            if (jrubyHome != null) {
                char sep = '/';
                String rubyDir = jrubyHome + sep + "lib" + sep + "ruby" + sep;

                // If we're running in 1.9 compat mode, add Ruby 1.9 libs to path before 1.8 libs
                if (runtime.is1_9()) {
                    addPath(rubyDir + "site_ruby" + sep + Constants.RUBY1_9_MAJOR_VERSION);
                    addPath(rubyDir + "site_ruby" + sep + "shared");
                    addPath(rubyDir + "site_ruby" + sep + Constants.RUBY_MAJOR_VERSION);
                    addPath(rubyDir + Constants.RUBY1_9_MAJOR_VERSION);
                } else {
                    // Add 1.8 libs
                    addPath(rubyDir + "site_ruby" + sep + Constants.RUBY_MAJOR_VERSION);
                    addPath(rubyDir + "site_ruby" + sep + "shared");
                    addPath(rubyDir + Constants.RUBY_MAJOR_VERSION);
                }
            }

        } catch(SecurityException ignore) {}
        
        // "." dir is used for relative path loads from a given file, as in require '../foo/bar'
        if (!runtime.is1_9() && runtime.getSafeLevel() == 0) {
            addPath(".");
        }
    }

<<<<<<< HEAD
    protected void addLoadedFeature(RubyString loadNameRubyString) {
        loadedFeatures.append(loadNameRubyString);
=======
    protected void addLoadedFeature(String name) {
        loadedFeatures.append(RubyString.newString(runtime, name));
>>>>>>> 0434f01e
    }

    protected void addPath(String path) {
        // Empty paths do not need to be added
        if (path == null || path.length() == 0) return;
        
        synchronized(loadPath) {
            loadPath.append(runtime.newString(path.replace('\\', '/')));
        }
    }

    public void load(String file, boolean wrap) {
        if(!runtime.getProfile().allowLoad(file)) {
            throw runtime.newLoadError("no such file to load -- " + file);
        }

        SearchState state = new SearchState(file);
        state.prepareLoadSearch(file);
        
        Library library = findBuiltinLibrary(state, state.searchFile, state.suffixType);
        if (library == null) library = findLibraryWithoutCWD(state, state.searchFile, state.suffixType);

        if (library == null) {
            library = findLibraryWithClassloaders(state, state.searchFile, state.suffixType);
            if (library == null) {
                throw runtime.newLoadError("no such file to load -- " + file);
            }
        }
        try {
            library.load(runtime, wrap);
        } catch (IOException e) {
            if (runtime.getDebug().isTrue()) e.printStackTrace(runtime.getErr());
            throw newLoadErrorFromThrowable(runtime, file, e);
        }
    }

    public SearchState findFileForLoad(String file) {
        if (Platform.IS_WINDOWS) {
            file = file.replace('\\', '/');
        }
        // Even if we don't support .so, some stdlib require .so directly.
        // Replace it with .jar to look for a java extension
        // JRUBY-5033: The ExtensionSearcher will locate C exts, too, this way.
        if (file.endsWith(".so")) {
            file = file.replaceAll(".so$", ".jar");
        }
        
        SearchState state = new SearchState(file);
        state.prepareRequireSearch(file);

        for (LoadSearcher searcher : searchers) {
            if (searcher.shouldTrySearch(state)) {
                if (!searcher.trySearch(state)) {
                    return null;
                }
            }
        }

        return state;
    }

    public boolean require(String requireName) {
        return requireCommon(requireName, true) == RequireState.LOADED;
    }
    
    public boolean autoloadRequire(String requireName) {
        return requireCommon(requireName, false) != RequireState.CIRCULAR;
    }
    
    private enum RequireState {
        LOADED, ALREADY_LOADED, CIRCULAR
    };
    
    private RequireState requireCommon(String requireName, boolean circularRequireWarning) {
        ReentrantLock requireLock;
        synchronized (requireLocks) {
            requireLock = requireLocks.get(requireName);
            if (requireLock == null) {
                requireLock = new ReentrantLock();
                requireLocks.put(requireName, requireLock);
            } else if (requireLock.isHeldByCurrentThread()) {
                if (circularRequireWarning && runtime.isVerbose() && runtime.is1_9()) {
                    warnCircularRequire(requireName);
                }
                return RequireState.CIRCULAR;
            }
        }
        try {
            requireLock.lock();
            if (!runtime.getProfile().allowRequire(requireName)) {
                throw runtime.newLoadError("no such file to load -- " + requireName);
            }

            // check for requiredName without extension.
            if (featureAlreadyLoaded(requireName)) {
                return RequireState.ALREADY_LOADED;
            }

            long startTime = loadTimer.startLoad(requireName);
            try {
                boolean loaded = smartLoadInternal(requireName);
                return loaded ? RequireState.LOADED : RequireState.ALREADY_LOADED;
            } finally {
                loadTimer.endLoad(requireName, startTime);
            }
        } finally {
            synchronized (requireLocks) {
                if (requireLock.isLocked()) {
                    requireLock.unlock();
                }
                requireLocks.remove(requireName);
            }
        }
    }

    protected void warnCircularRequire(String requireName) {
        runtime.getWarnings().warn("loading in progress, circular require considered harmful - " + requireName);
        // it's a hack for c:rb_backtrace impl.
        // We should introduce new method to Ruby.TraceType when rb_backtrace is widely used not only for this purpose.
        RaiseException ex = new RaiseException(runtime, runtime.getRuntimeError(), null, false);
        String trace = runtime.getInstanceConfig().getTraceType().printBacktrace(ex.getException());
        // rb_backtrace dumps to stderr directly.
        System.err.print(trace.replaceFirst("[^\n]*\n", ""));
    }

    /**
     * This method did require the specified file without getting a lock.
     * Now we offer safe version only. Use {@link LoadService#require(String)} instead.
     */
    @Deprecated
    public boolean smartLoad(String file) {
        return require(file);
    }
    
    protected Map<String, ReentrantLock> requireLocks = new HashMap<String, ReentrantLock>();

    private boolean smartLoadInternal(String file) {
        checkEmptyLoad(file);
        SearchState state = findFileForLoad(file);
        if (state == null) {
            return false;
        }
        if (state.library == null) {
            throw runtime.newLoadError("no such file to load -- " + state.searchFile);
        }
       
        // check with long name
        if (featureAlreadyLoaded(state.loadName)) {
            return false;
        }

        boolean loaded = tryLoadingLibraryOrScript(runtime, state);
        if (loaded) {
            addLoadedFeature(state.loadName);
        }
        return loaded;
    }

    private static class LoadTimer {
        public long startLoad(String file) { return 0L; }
        public void endLoad(String file, long startTime) {}
    }

    private static class TracingLoadTimer extends LoadTimer {
        private final AtomicInteger indent = new AtomicInteger(0);
        private String getIndentString() {
            StringBuilder buf = new StringBuilder();
            int i = indent.get();
            for (int j = 0; j < i; j++) {
                buf.append("  ");
            }
            return buf.toString();
        }
        @Override
        public long startLoad(String file) {
            indent.incrementAndGet();
            System.err.println(getIndentString() + "-> " + file);
            return System.currentTimeMillis();
        }
        @Override
        public void endLoad(String file, long startTime) {
            System.err.println(getIndentString() + "<- " + file + " - "
                    + (System.currentTimeMillis() - startTime) + "ms");
            indent.decrementAndGet();
        }
    }

    /**
     * Load the org.jruby.runtime.load.Library implementation specified by
     * className. The purpose of using this method is to avoid having static
     * references to the given library class, thereby avoiding the additional
     * classloading when the library is not in use.
     * 
     * @param runtime The runtime in which to load
     * @param libraryName The name of the library, to use for error messages
     * @param className The class of the library
     * @param classLoader The classloader to use to load it
     * @param wrap Whether to wrap top-level in an anonymous module
     */
    public static void reflectedLoad(Ruby runtime, String libraryName, String className, ClassLoader classLoader, boolean wrap) {
        try {
            if (classLoader == null && Ruby.isSecurityRestricted()) {
                classLoader = runtime.getInstanceConfig().getLoader();
            }

            Object libObject = classLoader.loadClass(className).newInstance();
            if (libObject instanceof Library) {
                Library library = (Library)libObject;
                library.load(runtime, false);
            } else if (libObject instanceof BasicLibraryService) {
                BasicLibraryService service = (BasicLibraryService)libObject;
                service.basicLoad(runtime);
            }
        } catch (RaiseException re) {
            throw re;
        } catch (Throwable e) {
            if (runtime.getDebug().isTrue()) e.printStackTrace();
            throw runtime.newLoadError("library `" + libraryName + "' could not be loaded: " + e);
        }
    }

    public IRubyObject getLoadPath() {
        return loadPath;
    }

    public IRubyObject getLoadedFeatures() {
        return loadedFeatures;
    }

    public IAutoloadMethod autoloadFor(String name) {
        return autoloadMap.get(name);
    }

    public void removeAutoLoadFor(String name) {
        autoloadMap.remove(name);
    }

    public IRubyObject autoload(String name) {
        IAutoloadMethod loadMethod = autoloadMap.get(name);
        if (loadMethod != null) {
            return loadMethod.load(runtime, name);
        }
        return null;
    }

    public void addAutoload(String name, IAutoloadMethod loadMethod) {
        autoloadMap.put(name, loadMethod);
    }

    public void addBuiltinLibrary(String name, Library library) {
        builtinLibraries.put(name, library);
    }

    public void removeBuiltinLibrary(String name) {
        builtinLibraries.remove(name);
    }

    public void removeInternalLoadedFeature(String name) {
        RubyString nameRubyString = runtime.newString(name);
        loadedFeatures.delete(runtime.getCurrentContext(), nameRubyString, Block.NULL_BLOCK);
    }

<<<<<<< HEAD
    protected boolean featureAlreadyLoaded(RubyString loadNameRubyString) {
        return loadedFeatures.include_p(runtime.getCurrentContext(), loadNameRubyString).isTrue();
=======
    protected boolean featureAlreadyLoaded(String name) {
        return loadedFeatures.containsString(name);
>>>>>>> 0434f01e
    }

    protected boolean isJarfileLibrary(SearchState state, final String file) {
        return state.library instanceof JarredScript && file.endsWith(".jar");
    }

    protected void reraiseRaiseExceptions(Throwable e) throws RaiseException {
        if (e instanceof RaiseException) {
            throw (RaiseException) e;
        }
    }
    
    public interface LoadSearcher {
        /**
         * @param state
         * @return true if trySearch should be called.
         */
        public boolean shouldTrySearch(SearchState state);
        
        /**
         * @param state
         * @return false if loadSearch must be bail-out.
         */
        public boolean trySearch(SearchState state);
    }

    public class BailoutSearcher implements LoadSearcher {
        public boolean shouldTrySearch(SearchState state) {
            return state.library == null;
        }

        protected boolean trySearch(String file, SuffixType suffixType) {
            for (String suffix : suffixType.getSuffixes()) {
                String searchName = file + suffix;
                if (featureAlreadyLoaded(searchName)) {
                    return false;
                }
            }
            return true;
        }

        public boolean trySearch(SearchState state) {
            return trySearch(state.searchFile, state.suffixType);
        }
    }

    public class SourceBailoutSearcher extends BailoutSearcher {
        public boolean shouldTrySearch(SearchState state) {
            // JRUBY-5032: Load extension files if they are required
            // explicitly, and even if an rb file of the same name
            // has already been loaded (effectively skipping the search for a source file).
            return !extensionPattern.matcher(state.loadName).find();
        }

        // According to Rubyspec, source files should be loaded even if an equally named
        // extension is loaded already. So we use the bailout search twice, once only
        // for source files and once for whatever suffix type the state determines
        public boolean trySearch(SearchState state) {
            return super.trySearch(state.searchFile, SuffixType.Source);
        }
    }

    public class NormalSearcher implements LoadSearcher {
        public boolean shouldTrySearch(SearchState state) {
            return state.library == null;
        }
        
        public boolean trySearch(SearchState state) {
            state.library = findLibraryWithoutCWD(state, state.searchFile, state.suffixType);
            return true;
        }
    }

    public class ClassLoaderSearcher implements LoadSearcher {
        public boolean shouldTrySearch(SearchState state) {
            return state.library == null;
        }
        
        public boolean trySearch(SearchState state) {
            state.library = findLibraryWithClassloaders(state, state.searchFile, state.suffixType);
            return true;
        }
    }

    public class ExtensionSearcher implements LoadSearcher {
        public boolean shouldTrySearch(SearchState state) {
            return (state.library == null || state.library instanceof JarredScript) && !state.searchFile.equalsIgnoreCase("");
        }
        
        public boolean trySearch(SearchState state) {
            // This code exploits the fact that all .jar files will be found for the JarredScript feature.
            // This is where the basic extension mechanism gets fixed
            Library oldLibrary = state.library;

            // Create package name, by splitting on / and joining all but the last elements with a ".", and downcasing them.
            String[] all = state.searchFile.split("/");

            StringBuilder finName = new StringBuilder();
            for(int i=0, j=(all.length-1); i<j; i++) {
                finName.append(all[i].toLowerCase()).append(".");
            }

            try {
                // Make the class name look nice, by splitting on _ and capitalize each segment, then joining
                // the, together without anything separating them, and last put on "Service" at the end.
                String[] last = all[all.length-1].split("_");
                for(int i=0, j=last.length; i<j; i++) {
                    finName.append(Character.toUpperCase(last[i].charAt(0))).append(last[i].substring(1));
                }
                finName.append("Service");

                // We don't want a package name beginning with dots, so we remove them
                String className = finName.toString().replaceAll("^\\.*","");

                // If there is a jar-file with the required name, we add this to the class path.
                if(state.library instanceof JarredScript) {
                    // It's _really_ expensive to check that the class actually exists in the Jar, so
                    // we don't do that now.
                    runtime.getJRubyClassLoader().addURL(((JarredScript)state.library).getResource().getURL());
                }

                // quietly try to load the class
                Class theClass = runtime.getJavaSupport().loadJavaClassQuiet(className);
                state.library = new ClassExtensionLibrary(className + ".java", theClass);
            } catch (Exception ee) {
                state.library = null;
                runtime.getGlobalVariables().clear("$!");
            }

            // If there was a good library before, we go back to that
            if(state.library == null && oldLibrary != null) {
                state.library = oldLibrary;
            }
            return true;
        }
    }

    public class ScriptClassSearcher implements LoadSearcher {
        public class ScriptClassLibrary implements Library {
            private Script script;

            public ScriptClassLibrary(Script script) {
                this.script = script;
            }

            public void load(Ruby runtime, boolean wrap) {
                runtime.loadScript(script);
            }
        }
        
        public boolean shouldTrySearch(SearchState state) {
            return state.library == null;
        }
        
        public boolean trySearch(SearchState state) throws RaiseException {
            // no library or extension found, try to load directly as a class
            Script script;
            String className = buildClassName(state.searchFile);
            int lastSlashIndex = className.lastIndexOf('/');
            if (lastSlashIndex > -1 && lastSlashIndex < className.length() - 1 && !Character.isJavaIdentifierStart(className.charAt(lastSlashIndex + 1))) {
                if (lastSlashIndex == -1) {
                    className = "_" + className;
                } else {
                    className = className.substring(0, lastSlashIndex + 1) + "_" + className.substring(lastSlashIndex + 1);
                }
            }
            className = className.replace('/', '.');
            try {
                Class scriptClass = Class.forName(className);
                script = (Script) scriptClass.newInstance();
            } catch (Exception cnfe) {
                return true;
            }
            state.library = new ScriptClassLibrary(script);
            return true;
        }
    }

    public static class SearchState {
        public Library library;
        public String loadName;
        public SuffixType suffixType;
        public String searchFile;
        
        public SearchState(String file) {
            loadName = file;
        }

        public void prepareRequireSearch(final String file) {
            // if an extension is specified, try more targetted searches
            if (file.lastIndexOf('.') > file.lastIndexOf('/')) {
                Matcher matcher = null;
                if ((matcher = sourcePattern.matcher(file)).find()) {
                    // source extensions
                    suffixType = SuffixType.Source;

                    // trim extension to try other options
                    searchFile = file.substring(0, matcher.start());
                } else if ((matcher = extensionPattern.matcher(file)).find()) {
                    // extension extensions
                    suffixType = SuffixType.Extension;

                    // trim extension to try other options
                    searchFile = file.substring(0, matcher.start());
                } else {
                    // unknown extension, fall back to search with extensions
                    suffixType = SuffixType.Both;
                    searchFile = file;
                }
            } else {
                // try all extensions
                suffixType = SuffixType.Both;
                searchFile = file;
            }
        }

        public void prepareLoadSearch(final String file) {
            // if a source extension is specified, try all source extensions
            if (file.lastIndexOf('.') > file.lastIndexOf('/')) {
                Matcher matcher = null;
                if ((matcher = sourcePattern.matcher(file)).find()) {
                    // source extensions
                    suffixType = SuffixType.Source;

                    // trim extension to try other options
                    searchFile = file.substring(0, matcher.start());
                } else {
                    // unknown extension, fall back to exact search
                    suffixType = SuffixType.Neither;
                    searchFile = file;
                }
            } else {
                // try only literal search
                suffixType = SuffixType.Neither;
                searchFile = file;
            }
        }
        
        @Override
        public String toString() {
            StringBuilder sb = new StringBuilder();
            sb.append(this.getClass().getName()).append(": ");
            sb.append("library=").append(library.toString());
            sb.append(", loadName=").append(loadName);
            sb.append(", suffixType=").append(suffixType.toString());
            sb.append(", searchFile=").append(searchFile);
            return sb.toString();
        }
    }
    
    protected boolean tryLoadingLibraryOrScript(Ruby runtime, SearchState state) {
        // attempt to load the found library
        try {
            state.library.load(runtime, false);
            return true;
        } catch (MainExitException mee) {
            // allow MainExitException to propagate out for exec and friends
            throw mee;
        } catch (Throwable e) {
            if(isJarfileLibrary(state, state.searchFile)) {
                return true;
            }
            reraiseRaiseExceptions(e);

            if(runtime.getDebug().isTrue()) e.printStackTrace(runtime.getErr());
            
            RaiseException re = newLoadErrorFromThrowable(runtime, state.searchFile, e);
            re.initCause(e);
            throw re;
        }
    }

    private static RaiseException newLoadErrorFromThrowable(Ruby runtime, String file, Throwable t) {
        return runtime.newLoadError(String.format("load error: %s -- %s: %s", file, t.getClass().getName(), t.getMessage()));
    }

    // Using the BailoutSearch twice, once only for source files and once for state suffixes,
    // in order to adhere to Rubyspec
    protected final List<LoadSearcher> searchers = new ArrayList<LoadSearcher>();
    {
        searchers.add(new SourceBailoutSearcher());
        searchers.add(new NormalSearcher());
        searchers.add(new ClassLoaderSearcher());
        searchers.add(new BailoutSearcher());
        searchers.add(new ExtensionSearcher());
        searchers.add(new ScriptClassSearcher());
    }

    protected String buildClassName(String className) {
        // Remove any relative prefix, e.g. "./foo/bar" becomes "foo/bar".
        className = className.replaceFirst("^\\.\\/", "");
        if (className.lastIndexOf(".") != -1) {
            className = className.substring(0, className.lastIndexOf("."));
        }
        className = className.replace("-", "_minus_").replace('.', '_');
        return className;
    }

    protected void checkEmptyLoad(String file) throws RaiseException {
        if (file.equals("")) {
            throw runtime.newLoadError("no such file to load -- " + file);
        }
    }

    protected void debugLogTry(String what, String msg) {
        if (RubyInstanceConfig.DEBUG_LOAD_SERVICE) {
            runtime.getErr().println( "LoadService: trying " + what + ": " + msg );
        }
    }

    protected void debugLogFound(String what, String msg) {
        if (RubyInstanceConfig.DEBUG_LOAD_SERVICE) {
            runtime.getErr().println( "LoadService: found " + what + ": " + msg );
        }
    }

    protected void debugLogFound( LoadServiceResource resource ) {
        if (RubyInstanceConfig.DEBUG_LOAD_SERVICE) {
            String resourceUrl;
            try {
                resourceUrl = resource.getURL().toString();
            } catch (IOException e) {
                resourceUrl = e.getMessage();
            }
            runtime.getErr().println( "LoadService: found: " + resourceUrl );
        }
    }

    protected Library findBuiltinLibrary(SearchState state, String baseName, SuffixType suffixType) {
        for (String suffix : suffixType.getSuffixes()) {
            String namePlusSuffix = baseName + suffix;
            debugLogTry( "builtinLib",  namePlusSuffix );
            if (builtinLibraries.containsKey(namePlusSuffix)) {
                state.loadName = namePlusSuffix;
                Library lib = builtinLibraries.get(namePlusSuffix);
                debugLogFound( "builtinLib", namePlusSuffix );
                return lib;
            }
        }
        return null;
    }

    protected Library findLibraryWithoutCWD(SearchState state, String baseName, SuffixType suffixType) {
        Library library = null;
        
        switch (suffixType) {
        case Both:
            library = findBuiltinLibrary(state, baseName, SuffixType.Source);
            if (library == null) library = createLibrary(state, tryResourceFromJarURL(state, baseName, SuffixType.Source));
            if (library == null) library = createLibrary(state, tryResourceFromLoadPathOrURL(state, baseName, SuffixType.Source));
            // If we fail to find as a normal Ruby script, we try to find as an extension,
            // checking for a builtin first.
            if (library == null) library = findBuiltinLibrary(state, baseName, SuffixType.Extension);
            if (library == null) library = createLibrary(state, tryResourceFromJarURL(state, baseName, SuffixType.Extension));
            if (library == null) library = createLibrary(state, tryResourceFromLoadPathOrURL(state, baseName, SuffixType.Extension));
            break;
        case Source:
        case Extension:
            // Check for a builtin first.
            library = findBuiltinLibrary(state, baseName, suffixType);
            if (library == null) library = createLibrary(state, tryResourceFromJarURL(state, baseName, suffixType));
            if (library == null) library = createLibrary(state, tryResourceFromLoadPathOrURL(state, baseName, suffixType));
            break;
        case Neither:
            library = createLibrary(state, tryResourceFromJarURL(state, baseName, SuffixType.Neither));
            if (library == null) library = createLibrary(state, tryResourceFromLoadPathOrURL(state, baseName, SuffixType.Neither));
            break;
        }

        return library;
    }

    protected Library findLibraryWithClassloaders(SearchState state, String baseName, SuffixType suffixType) {
        for (String suffix : suffixType.getSuffixes()) {
            String file = baseName + suffix;
            LoadServiceResource resource = findFileInClasspath(file);
            if (resource != null) {
                state.loadName = resolveLoadName(resource, file);
                return createLibrary(state, resource);
            }
        }
        return null;
    }

    protected Library createLibrary(SearchState state, LoadServiceResource resource) {
        if (resource == null) {
            return null;
        }
        String file = state.loadName;
        if (file.endsWith(".so") || file.endsWith(".dll") || file.endsWith(".bundle")) {
            return new CExtension(resource);
        } else if (file.endsWith(".jar")) {
            return new JarredScript(resource);
        } else if (file.endsWith(".class")) {
            return new JavaCompiledScript(resource);
        } else {
            return new ExternalScript(resource, file);
        }
    }

    protected LoadServiceResource tryResourceFromCWD(SearchState state, String baseName,SuffixType suffixType) throws RaiseException {
        LoadServiceResource foundResource = null;
        
        for (String suffix : suffixType.getSuffixes()) {
            String namePlusSuffix = baseName + suffix;
            // check current directory; if file exists, retrieve URL and return resource
            try {
                JRubyFile file = JRubyFile.create(runtime.getCurrentDirectory(), RubyFile.expandUserPath(runtime.getCurrentContext(), namePlusSuffix));
                debugLogTry("resourceFromCWD", file.toString());
                if (file.isFile() && file.isAbsolute() && file.canRead()) {
                    boolean absolute = true;
                    foundResource = new LoadServiceResource(file, getFileName(file, namePlusSuffix), absolute);
                    debugLogFound(foundResource);
                    state.loadName = resolveLoadName(foundResource, namePlusSuffix);
                    break;
                }
            } catch (IllegalArgumentException illArgEx) {
            } catch (SecurityException secEx) {
            }
        }
        
        return foundResource;
    }

    protected LoadServiceResource tryResourceFromHome(SearchState state, String baseName, SuffixType suffixType) throws RaiseException {
        LoadServiceResource foundResource = null;

        RubyHash env = (RubyHash) runtime.getObject().fastGetConstant("ENV");
        RubyString env_home = runtime.newString("HOME");
        if (env.has_key_p(env_home).isFalse()) {
            return null;
        }
        String home = env.op_aref(runtime.getCurrentContext(), env_home).toString();
        String path = baseName.substring(2);

        for (String suffix : suffixType.getSuffixes()) {
            String namePlusSuffix = path + suffix;
            // check home directory; if file exists, retrieve URL and return resource
            try {
                JRubyFile file = JRubyFile.create(home, RubyFile.expandUserPath(runtime.getCurrentContext(), namePlusSuffix));
                debugLogTry("resourceFromHome", file.toString());
                if (file.isFile() && file.isAbsolute() && file.canRead()) {
                    boolean absolute = true;

                    state.loadName = file.getPath();
                    foundResource = new LoadServiceResource(file, state.loadName, absolute);
                    debugLogFound(foundResource);
                    break;
                }
            } catch (IllegalArgumentException illArgEx) {
            } catch (SecurityException secEx) {
            }
        }

        return foundResource;
    }
    
    protected LoadServiceResource tryResourceFromJarURL(SearchState state, String baseName, SuffixType suffixType) {
        // if a jar or file URL, return load service resource directly without further searching
        LoadServiceResource foundResource = null;
        if (baseName.startsWith("jar:")) {
            for (String suffix : suffixType.getSuffixes()) {
                String namePlusSuffix = baseName + suffix;
                try {
                    URL url = new URL(namePlusSuffix);
                    debugLogTry("resourceFromJarURL", url.toString());
                    if (url.openStream() != null) {
                        foundResource = new LoadServiceResource(url, namePlusSuffix);
                        debugLogFound(foundResource);
                    }
                } catch (FileNotFoundException e) {
                } catch (MalformedURLException e) {
                    throw runtime.newIOErrorFromException(e);
                } catch (IOException e) {
                    throw runtime.newIOErrorFromException(e);
                }
                if (foundResource != null) {
                    state.loadName = resolveLoadName(foundResource, namePlusSuffix);
                    break; // end suffix iteration
                }
            }
        } else if(baseName.startsWith("file:") && baseName.indexOf("!/") != -1) {
            for (String suffix : suffixType.getSuffixes()) {
                String namePlusSuffix = baseName + suffix;
                try {
                    String jarFile = namePlusSuffix.substring(5, namePlusSuffix.indexOf("!/"));
                    JarFile file = new JarFile(jarFile);
                    String expandedFilename = expandRelativeJarPath(namePlusSuffix.substring(namePlusSuffix.indexOf("!/") + 2));

                    debugLogTry("resourceFromJarURL", expandedFilename.toString());
                    if(file.getJarEntry(expandedFilename) != null) {
                        foundResource = new LoadServiceResource(new URL("jar:file:" + jarFile + "!/" + expandedFilename), namePlusSuffix);
                        debugLogFound(foundResource);
                    }
                } catch(Exception e) {}
                if (foundResource != null) {
                    state.loadName = resolveLoadName(foundResource, namePlusSuffix);
                    break; // end suffix iteration
                }
            }    
        }
        
        return foundResource;
    }
    
    protected LoadServiceResource tryResourceFromLoadPathOrURL(SearchState state, String baseName, SuffixType suffixType) {
        LoadServiceResource foundResource = null;

        // if it's a ./ baseName, use CWD logic
        if (baseName.startsWith("./")) {
            foundResource = tryResourceFromCWD(state, baseName, suffixType);

            if (foundResource != null) {
                state.loadName = resolveLoadName(foundResource, foundResource.getName());
            }

            // not found, don't bother with load path
            return foundResource;
        }

        // if it's a ~/ baseName use HOME logic
        if (baseName.startsWith("~/")) {
            foundResource = tryResourceFromHome(state, baseName, suffixType);

            if (foundResource != null) {
                state.loadName = resolveLoadName(foundResource, foundResource.getName());
            }

            // not found, don't bother with load path
            return foundResource;
        }

        // if given path is absolute, just try it as-is (with extensions) and no load path
        if (new File(baseName).isAbsolute() || baseName.startsWith("../")) {
            for (String suffix : suffixType.getSuffixes()) {
                String namePlusSuffix = baseName + suffix;
                foundResource = tryResourceAsIs(namePlusSuffix);

                if (foundResource != null) {
                    state.loadName = resolveLoadName(foundResource, namePlusSuffix);
                    return foundResource;
                }
            }

            return null;
        }
        
        Outer: for (int i = 0; i < loadPath.size(); i++) {
            // TODO this is really inefficient, and potentially a problem everytime anyone require's something.
            // we should try to make LoadPath a special array object.
            RubyString entryString = loadPath.eltInternal(i).convertToString();
            String loadPathEntry = entryString.asJavaString();

            if (loadPathEntry.equals(".") || loadPathEntry.equals("")) {
                foundResource = tryResourceFromCWD(state, baseName, suffixType);

                if (foundResource != null) {
                    String ss = foundResource.getName();
                    if(ss.startsWith("./")) {
                        ss = ss.substring(2);
                    }
                    state.loadName = resolveLoadName(foundResource, ss);
                    break Outer;
                }
            } else {
                boolean looksLikeJarURL = loadPathLooksLikeJarURL(loadPathEntry);
                for (String suffix : suffixType.getSuffixes()) {
                    String namePlusSuffix = baseName + suffix;

                    if (looksLikeJarURL) {
                        foundResource = tryResourceFromJarURLWithLoadPath(namePlusSuffix, loadPathEntry);
                    } else {
                        foundResource = tryResourceFromLoadPath(namePlusSuffix, loadPathEntry);
                    }

                    if (foundResource != null) {
                        String ss = namePlusSuffix;
                        if(ss.startsWith("./")) {
                            ss = ss.substring(2);
                        }
                        state.loadName = resolveLoadName(foundResource, ss);
                        break Outer; // end suffix iteration
                    }
                }
            }
        }
        
        return foundResource;
    }
    
    protected LoadServiceResource tryResourceFromJarURLWithLoadPath(String namePlusSuffix, String loadPathEntry) {
        LoadServiceResource foundResource = null;
        
        JarFile current = jarFiles.get(loadPathEntry);
        boolean isFileJarUrl = loadPathEntry.startsWith("file:") && loadPathEntry.indexOf("!/") != -1;
        String after = isFileJarUrl ? loadPathEntry.substring(loadPathEntry.indexOf("!/") + 2) + "/" : "";
        String before = isFileJarUrl ? loadPathEntry.substring(0, loadPathEntry.indexOf("!/")) : loadPathEntry;

        if(null == current) {
            try {
                if(loadPathEntry.startsWith("jar:")) {
                    current = new JarFile(loadPathEntry.substring(4));
                } else if (loadPathEntry.endsWith(".jar")) {
                    current = new JarFile(loadPathEntry);
                } else {
                    current = new JarFile(loadPathEntry.substring(5,loadPathEntry.indexOf("!/")));
                }
                jarFiles.put(loadPathEntry,current);
            } catch (ZipException ignored) {
                if (runtime.getInstanceConfig().isDebug()) {
                    runtime.getErr().println("ZipException trying to access " + loadPathEntry + ", stack trace follows:");
                    ignored.printStackTrace(runtime.getErr());
                }
            } catch (FileNotFoundException ignored) {
            } catch (IOException e) {
                throw runtime.newIOErrorFromException(e);
            }
        }
        String canonicalEntry = after+namePlusSuffix;
        if (current != null ) {
            debugLogTry("resourceFromJarURLWithLoadPath", current.getName() + "!/" + canonicalEntry);
            if (current.getJarEntry(canonicalEntry) != null) {
                try {
                    if (loadPathEntry.endsWith(".jar")) {
                        foundResource = new LoadServiceResource(new URL("jar:file:" + loadPathEntry + "!/" + canonicalEntry), "/" + namePlusSuffix);
                    } else if (loadPathEntry.startsWith("file:")) {
                        foundResource = new LoadServiceResource(new URL("jar:" + before + "!/" + canonicalEntry), loadPathEntry + "/" + namePlusSuffix);
                    } else {
                        foundResource =  new LoadServiceResource(new URL("jar:file:" + loadPathEntry.substring(4) + "!/" + namePlusSuffix), loadPathEntry + namePlusSuffix);
                    }
                    debugLogFound(foundResource);
                } catch (MalformedURLException e) {
                    throw runtime.newIOErrorFromException(e);
                }
            }
        }
        
        return foundResource;
    }

    protected boolean loadPathLooksLikeJarURL(String loadPathEntry) {
        return loadPathEntry.startsWith("jar:") || loadPathEntry.endsWith(".jar") || (loadPathEntry.startsWith("file:") && loadPathEntry.indexOf("!/") != -1);
    }

    protected LoadServiceResource tryResourceFromLoadPath( String namePlusSuffix,String loadPathEntry) throws RaiseException {
        LoadServiceResource foundResource = null;

        try {
            if (!Ruby.isSecurityRestricted()) {
                String reportedPath = loadPathEntry + "/" + namePlusSuffix;
                JRubyFile actualPath;
                boolean absolute = false;
                // we check length == 0 for 'load', which does not use load path
                if (new File(reportedPath).isAbsolute()) {
                    absolute = true;
                    // it's an absolute path, use it as-is
                    actualPath = JRubyFile.create(loadPathEntry, RubyFile.expandUserPath(runtime.getCurrentContext(), namePlusSuffix));
                } else {
                    absolute = false;
                    // prepend ./ if . is not already there, since we're loading based on CWD
                    if (reportedPath.charAt(0) != '.') {
                        reportedPath = "./" + reportedPath;
                    }
                    actualPath = JRubyFile.create(JRubyFile.create(runtime.getCurrentDirectory(), loadPathEntry).getAbsolutePath(), RubyFile.expandUserPath(runtime.getCurrentContext(), namePlusSuffix));
                }
                debugLogTry("resourceFromLoadPath", "'" + actualPath.toString() + "' " + actualPath.isFile() + " " + actualPath.canRead());
                if (actualPath.isFile() && actualPath.canRead()) {
                    foundResource = new LoadServiceResource(actualPath, reportedPath, absolute);
                    debugLogFound(foundResource);
                }
            }
        } catch (SecurityException secEx) {
        }

        return foundResource;
    }

    protected LoadServiceResource tryResourceAsIs(String namePlusSuffix) throws RaiseException {
        LoadServiceResource foundResource = null;

        try {
            if (!Ruby.isSecurityRestricted()) {
                String reportedPath = namePlusSuffix;
                File actualPath;
                // we check length == 0 for 'load', which does not use load path
                if (new File(reportedPath).isAbsolute()) {
                    // it's an absolute path, use it as-is
                    actualPath = new File(RubyFile.expandUserPath(runtime.getCurrentContext(), namePlusSuffix));
                } else {
                    // prepend ./ if . is not already there, since we're loading based on CWD
                    if (reportedPath.charAt(0) == '.' && reportedPath.charAt(1) == '/') {
                        reportedPath = reportedPath.replaceFirst("\\./", runtime.getCurrentDirectory());
                    }

                    actualPath = JRubyFile.create(runtime.getCurrentDirectory(), RubyFile.expandUserPath(runtime.getCurrentContext(), namePlusSuffix));
                }
                debugLogTry("resourceAsIs", actualPath.toString());
                if (actualPath.isFile() && actualPath.canRead()) {
                    foundResource = new LoadServiceResource(actualPath, reportedPath);
                    debugLogFound(foundResource);
                }
            }
        } catch (SecurityException secEx) {
        }

        return foundResource;
    }

    /**
     * this method uses the appropriate lookup strategy to find a file.
     * It is used by Kernel#require.
     *
     * @mri rb_find_file
     * @param name the file to find, this is a path name
     * @return the correct file
     */
    protected LoadServiceResource findFileInClasspath(String name) {
        // Look in classpath next (we do not use File as a test since UNC names will match)
        // Note: Jar resources must NEVER begin with an '/'. (previous code said "always begin with a /")
        ClassLoader classLoader = runtime.getJRubyClassLoader();

        // handle security-sensitive case
        if (Ruby.isSecurityRestricted() && classLoader == null) {
            classLoader = runtime.getInstanceConfig().getLoader();
        }

        // absolute classpath URI, no need to iterate over loadpaths
        if (name.startsWith("classpath:/")) {
            LoadServiceResource foundResource = getClassPathResource(classLoader, name);
            if (foundResource != null) {
                return foundResource;
            }
        } else if (name.startsWith("classpath:")) {
            // "relative" classpath URI
            name = name.substring("classpath:".length());
        }

        for (int i = 0; i < loadPath.size(); i++) {
            // TODO this is really inefficient, and potentially a problem everytime anyone require's something.
            // we should try to make LoadPath a special array object.
            RubyString entryString = loadPath.eltInternal(i).convertToString();
            String entry = entryString.asJavaString();

            // if entry is an empty string, skip it
            if (entry.length() == 0) continue;

            // if entry starts with a slash, skip it since classloader resources never start with a /
            if (entry.charAt(0) == '/' || (entry.length() > 1 && entry.charAt(1) == ':')) continue;

            if (entry.startsWith("classpath:/")) {
                entry = entry.substring("classpath:/".length());
            } else if (entry.startsWith("classpath:")) {
                entry = entry.substring("classpath:".length());
            }

            // otherwise, try to load from classpath (Note: Jar resources always uses '/')
            LoadServiceResource foundResource = getClassPathResource(classLoader, entry + "/" + name);
            if (foundResource != null) {
                return foundResource;
            }
        }

        // if name starts with a / we're done (classloader resources won't load with an initial /)
        if (name.charAt(0) == '/' || (name.length() > 1 && name.charAt(1) == ':')) return null;
        
        // Try to load from classpath without prefix. "A/b.rb" will not load as 
        // "./A/b.rb" in a jar file.
        LoadServiceResource foundResource = getClassPathResource(classLoader, name);
        if (foundResource != null) {
            return foundResource;
        }

        return null;
    }
    
    /* Directories and unavailable resources are not able to open a stream. */
    protected boolean isRequireable(URL loc) {
        if (loc != null) {
                if (loc.getProtocol().equals("file") && new java.io.File(getPath(loc)).isDirectory()) {
                        return false;
                }
                
                try {
                loc.openConnection();
                return true;
            } catch (Exception e) {}
        }
        return false;
    }

    protected LoadServiceResource getClassPathResource(ClassLoader classLoader, String name) {
        boolean isClasspathScheme = false;

        // strip the classpath scheme first
        if (name.startsWith("classpath:/")) {
            isClasspathScheme = true;
            name = name.substring("classpath:/".length());
        } else if (name.startsWith("classpath:")) {
            isClasspathScheme = true;
            name = name.substring("classpath:".length());
        }

        debugLogTry("fileInClasspath", name);
        URL loc = classLoader.getResource(name);

        if (loc != null) { // got it
            String path = "classpath:/" + name;
            // special case for typical jar:file URLs, but only if the name didn't have
            // the classpath scheme explicitly
            if (!isClasspathScheme &&
                    (loc.getProtocol().equals("jar") || loc.getProtocol().equals("file"))
                    && isRequireable(loc)) {
                path = getPath(loc);
            }
            LoadServiceResource foundResource = new LoadServiceResource(loc, path);
            debugLogFound(foundResource);
            return foundResource;
        }
        return null;
    }

    // Canonicalization here is only used to expand '.' and '..' in jar
    // paths, not for real files that exist on the filesystem
    private String expandRelativeJarPath(String path) {
        try {
            String cwd = new File(".").getCanonicalPath();
            return new File(path).getCanonicalPath()
                .substring(cwd.length() + 1)
                .replaceAll("\\\\","/");
        } catch(Exception e) {
            return path;
        }
    }

    protected String resolveLoadName(LoadServiceResource foundResource, String previousPath) {
        return previousPath;
    }

    protected String getFileName(JRubyFile file, String namePlusSuffix) {
        String s = namePlusSuffix;
        if(!namePlusSuffix.startsWith("./")) {
            s = "./" + s;
        }
        return s;
    }

    /**
     * Is the jruby home dir on a case-insensitive fs. Determined by comparing
     * a canonicalized jruby home with canonicalized lower and upper-case versions
     * of the same path.
     *
     * @return true if jruby home is on a case-insensitive FS; false otherwise
     */
    public boolean isCaseInsensitiveFS() {
        return caseInsensitiveFS;
    }
}<|MERGE_RESOLUTION|>--- conflicted
+++ resolved
@@ -161,7 +161,7 @@
 
     protected final Map<String, JarFile> jarFiles = new HashMap<String, JarFile>();
 
-    protected final Map<String, IAutoloadMethod> autoloadMap = Collections.synchronizedMap(new HashMap<String, IAutoloadMethod>());
+    protected final Map<String, IAutoloadMethod> autoloadMap = new HashMap<String, IAutoloadMethod>();
 
     protected final Ruby runtime;
 
@@ -240,13 +240,8 @@
         }
     }
 
-<<<<<<< HEAD
-    protected void addLoadedFeature(RubyString loadNameRubyString) {
-        loadedFeatures.append(loadNameRubyString);
-=======
     protected void addLoadedFeature(String name) {
         loadedFeatures.append(RubyString.newString(runtime, name));
->>>>>>> 0434f01e
     }
 
     protected void addPath(String path) {
@@ -509,13 +504,8 @@
         loadedFeatures.delete(runtime.getCurrentContext(), nameRubyString, Block.NULL_BLOCK);
     }
 
-<<<<<<< HEAD
-    protected boolean featureAlreadyLoaded(RubyString loadNameRubyString) {
-        return loadedFeatures.include_p(runtime.getCurrentContext(), loadNameRubyString).isTrue();
-=======
     protected boolean featureAlreadyLoaded(String name) {
         return loadedFeatures.containsString(name);
->>>>>>> 0434f01e
     }
 
     protected boolean isJarfileLibrary(SearchState state, final String file) {
