--- conflicted
+++ resolved
@@ -362,11 +362,7 @@
     }
     
     public int getFrameCount() {
-<<<<<<< HEAD
-        return frameStack.size();
-=======
         return frameIndex + 1;
->>>>>>> c2c76191
     }
     
     public String getFrameLastFunc() {
@@ -651,34 +647,6 @@
     }
     
     private IRubyObject yieldInternal(Block yieldBlock, IRubyObject value, IRubyObject self, RubyModule klass, boolean aValue) {
-<<<<<<< HEAD
-        // block is executed under its own self, so save the old one (use a stack?)
-        try {
-            setCRef(yieldBlock.getCRef());
-            
-            if (klass == null) {
-                self = yieldBlock.getSelf();               
-            }
-            
-            // FIXME: during refactoring, it was determined that all calls to yield are passing false for yieldProc; is this still needed?
-            IRubyObject[] args = getBlockArgs(value, self, false, aValue, yieldBlock);
-            while (true) {
-                try {
-                    // FIXME: is it appropriate to use the current frame's (the block's frame's) lastClass?
-                    IRubyObject result = yieldBlock.getMethod().call(runtime, self, getCurrentFrame().getLastClass(), null, args, false);
-                    
-                    return result;
-                } catch (JumpException je) {
-                    if (je.getJumpType() == JumpException.JumpType.RedoJump) {
-                        // do nothing, allow loop to redo
-                    } else {
-                        throw je;
-                    }
-                }
-            }
-        } finally {
-            unsetCRef();
-=======
         if (klass == null) {
             self = yieldBlock.getSelf();
         }
@@ -699,7 +667,6 @@
                     throw je;
                 }
             }
->>>>>>> c2c76191
         }
     }
 
@@ -733,13 +700,8 @@
                 } else {
                     runtime.getWarnings().warn("multiple values for a block parameter (" + length + " for 1)");
                 }
-<<<<<<< HEAD
-
-                new AssignmentVisitor(getFrameSelf()).assign(blockVar, value, yieldProc); 
-=======
             } else if (value == null) { 
                 runtime.getWarnings().warn("multiple values for a block parameter (0 for 1)");
->>>>>>> c2c76191
             }
 
             AssignmentVisitor.assign(this, getFrameSelf(), blockVar, value, yieldProc); 
@@ -755,11 +717,7 @@
         Iterator iter = node.getHeadNode() != null ? node.getHeadNode().iterator() : Collections.EMPTY_LIST.iterator();
         for (int i = 0; i < valueLen && iter.hasNext(); i++) {
             Node lNode = (Node) iter.next();
-<<<<<<< HEAD
-            new AssignmentVisitor(getFrameSelf()).assign(lNode, value.entry(i), pcall);
-=======
             AssignmentVisitor.assign(this, getFrameSelf(), lNode, value.entry(i), pcall);
->>>>>>> c2c76191
         }
 
         if (pcall && iter.hasNext()) {
@@ -771,26 +729,16 @@
                 // no check for '*'
             } else if (varLen < valueLen) {
                 ArrayList newList = new ArrayList(value.getList().subList(varLen, valueLen));
-<<<<<<< HEAD
-                new AssignmentVisitor(getFrameSelf()).assign(node.getArgsNode(), runtime.newArray(newList), pcall);
-            } else {
-                new AssignmentVisitor(getFrameSelf()).assign(node.getArgsNode(), runtime.newArray(0), pcall);
-=======
                 AssignmentVisitor.assign(this, getFrameSelf(), node.getArgsNode(), runtime.newArray(newList), pcall);
             } else {
                 AssignmentVisitor.assign(this, getFrameSelf(), node.getArgsNode(), runtime.newArray(0), pcall);
->>>>>>> c2c76191
             }
         } else if (pcall && valueLen < varLen) {
             throw runtime.newArgumentError("Wrong # of arguments (" + valueLen + " for " + varLen + ")");
         }
 
         while (iter.hasNext()) {
-<<<<<<< HEAD
-            new AssignmentVisitor(getFrameSelf()).assign((Node)iter.next(), runtime.getNil(), pcall);
-=======
             AssignmentVisitor.assign(this, getFrameSelf(), (Node)iter.next(), runtime.getNil(), pcall);
->>>>>>> c2c76191
         }
         
         return value;
